--- conflicted
+++ resolved
@@ -4,18 +4,12 @@
 %global ui_dir coolercontrol-ui/src-tauri
 %global ap_id org.coolercontrol.CoolerControl
 
-<<<<<<< HEAD
 # prevent library files from being installed
 %global __cargo_is_lib() 0
 
 Name:           %{project}
 Version:        0.18.0~BETA
 Release:        1%{?dist}
-=======
-Name:           coolercontrol
-Version:        0.17.3
-Release:        0%{?dist}
->>>>>>> 239c0b91
 Summary:        Monitor and control your cooling devices.
 
 License:        GPLv3+
