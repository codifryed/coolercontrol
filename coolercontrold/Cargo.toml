--- conflicted
+++ resolved
@@ -1,11 +1,7 @@
 [package]
 name = "coolercontrold"
-<<<<<<< HEAD
-version = "0.17.2"
+version = "0.17.3"
 authors = ["Guy Boldon <gb@guyboldon.com>"]
-=======
-version = "0.17.3"
->>>>>>> 239c0b91
 edition = "2021"
 rust-version = "1.60"
 description = "Monitor and control your cooling and other devices"
