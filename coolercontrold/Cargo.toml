--- conflicted
+++ resolved
@@ -22,21 +22,12 @@
 log = "0.4.22"
 env_logger = "0.11.5"
 systemd-journal-logger = "2.2.0"
-<<<<<<< HEAD
 clap = { version = "4.5.21", features = [
   "derive",
 ] } # Command line argument parser
 anyhow = "1.0.93"
 derive_more = { version = "1.0.0", features = ["display", "error"] }
 tokio = { version = "1.41.1", default-features = false, features = [
-=======
-clap = { version = "4.5.23", features = [
-  "derive",
-] } # Command line argument parser
-anyhow = "1.0.94"
-derive_more = "1.0.0"
-tokio = { version = "1.42.0", default-features = false, features = [
->>>>>>> 4a74906c
   "rt",
   "fs",
   "macros",
@@ -48,13 +39,9 @@
   "io-std",
   "io-util",
 ] }
-<<<<<<< HEAD
 tokio-uring = { version = "0.5.0", optional = true }
 tokio-util = "0.7.12"
 moro-local = "0.4.0"
-=======
-tokio-graceful-shutdown = "0.15.2"
->>>>>>> 4a74906c
 async-trait = "0.1.83"
 axum = { version = "0.7.9", features = ["multipart", "macros"] }
 axum-extra = { version = "0.9.6", features = ["typed-header"] }
@@ -82,14 +69,11 @@
 headers = "0.4.0"
 schemars = { version = "0.8.21", features = ["chrono"] }
 mime = "0.3.17"
-<<<<<<< HEAD
 axum_typed_multipart = "0.13.2"
 tempfile = "3.14.0"
 tokio-stream = { version = "0.1.16", default-features = false, features = [
   "sync",
 ] }
-=======
->>>>>>> 4a74906c
 hyper = { version = "1.5.1", default-features = false, features = [
   "http1",
   "client",
@@ -120,12 +104,7 @@
   "async",
 ] }
 heck = "0.5.0" # hanldes case conversion like CamelCase and Title Case.
-<<<<<<< HEAD
 const_format = "0.2.33" # allows combining string constants
-=======
-signal-hook = "0.3.17"
-const_format = "0.2.34" # allows combining string constants
->>>>>>> 4a74906c
 psutil = { version = "3.3.0", default-features = false, features = [
   "cpu",
   "sensors",
@@ -167,12 +146,7 @@
 uuid = { version = "1.11.0", features = ["v4"] }
 
 [dev-dependencies]
-<<<<<<< HEAD
 serial_test = "3.2.0"
-=======
-test-context = "0.3.0"
-tempfile = "3.14.0"
->>>>>>> 4a74906c
 #rstest = "0.15.0"  # possibility for the future
 
 [profile.release]
