[package]
name = "coolercontrold"
version = "1.1.1"
authors = ["Guy Boldon <gb@guyboldon.com>"]
edition = "2021"
<<<<<<< HEAD
# MSRV for all included libraries:
=======
# MSRV for all included libraries
>>>>>>> 24790a98
rust-version = "1.75"
description = "Monitor and control your cooling and other devices"
documentation = "https://gitlab.com/coolercontrol/coolercontrol/-/wikis/home"
readme = "README.md"
homepage = "https://gitlab.com/coolercontrol/coolercontrol"
repository = "https://gitlab.com/coolercontrol/coolercontrol"
license = "GPL-3.0-or-later"

[dependencies]
log = "0.4.20"
env_logger = "0.11.2"
systemd-journal-logger = "2.1.1"
clap = { version = "4.5.1", features = [
  "derive",
] } # Command line argument parser
anyhow = "1.0.80"
derive_more = "0.99.17"
tokio = { version = "1.36.0", features = ["full"] }
tokio-graceful-shutdown = "0.14.3"
clokwerk = "0.4.0"
async-trait = "0.1.77"
actix-web = "4.5.1"
actix-cors = "0.7.0"
actix-multipart = "0.6.1"
actix-web-static-files = { version = "4.0.1", default-features = false }
actix-session = { version = "0.9.0", features = ["cookie-session"] }
http-auth-basic = "0.3.3"
static-files = { version = "0.2.3", default-features = false }
mime = "0.3.17"
hyper = { version = "1.1.0", default-features = false, features = [
  "http1",
  "client",
] }
hyper-util = { version = "0.1.3", default-features = false, features = [
  "client",
  "http1",
  "tokio",
] }
http-body-util = "0.1.0"
serde = { version = "1.0.196", features = ["derive"] }
serde_json = "1.0.113"
zbus = { version = "4.0.1", default-features = false, features = [
  "tokio",
] } # our preferred DBus lib
sysinfo = { version = "0.30.5", default-features = false } # gets detailed system info
chrono = { version = "0.4.34", features = [
  "serde",
] } # We use timestamps in our status history
strum = { version = "0.26.1", features = ["derive"] } # Enum -> String
regex = "1.10.3"
lazy_static = "1.4.0" # allows us for ex to complile regex expression once in a function.
heck = "0.4.1" # hanldes case conversion like CamelCase and Title Case.
signal-hook = "0.3.17"
const_format = "0.2.32" # allows combining string constants
psutil = { version = "3.3.0", default-features = false, features = [
  "cpu",
  "sensors",
] } # for cpu stats
nu-glob = "0.90.1"
sha2 = "0.10.8"
toml_edit = "0.22.6"
nix = { version = "0.27.1", default-features = false, features = [
  "user",
  "signal",
  "process",
] }
yata = "0.6.3" # moving averages
tiny-skia = "0.11.4" # vector image creation
ril = { version = "0.10.1", default-features = false, features = [
  "png",
  "text",
] } # Text rendering on image
image = { version = "0.24.8", default-features = false, features = [
  "gif",
  "jpeg",
  "ico",
  "png",
  "tiff",
  "bmp",
  "jpeg_rayon",
  "webp",
] } # image processing
gifski = { version = "1.14.4", default-features = false, features = [
  "gifsicle",
] } # gif processing
imgref = "1.10.1" # for gif processing
rgb = "0.8.37" # for gif processing
uuid = { version = "1.7.0", features = ["v4"] }

[build-dependencies]
static-files = { version = "0.2.3", default-features = false }

[dev-dependencies]
test-context = "0.1.4"
tempfile = "3.10.1"
#rstest = "0.15.0"  # possibility for the future

[profile.release]
lto = "fat"
codegen-units = 1<|MERGE_RESOLUTION|>--- conflicted
+++ resolved
@@ -3,11 +3,7 @@
 version = "1.1.1"
 authors = ["Guy Boldon <gb@guyboldon.com>"]
 edition = "2021"
-<<<<<<< HEAD
-# MSRV for all included libraries:
-=======
 # MSRV for all included libraries
->>>>>>> 24790a98
 rust-version = "1.75"
 description = "Monitor and control your cooling and other devices"
 documentation = "https://gitlab.com/coolercontrol/coolercontrol/-/wikis/home"
