--- conflicted
+++ resolved
@@ -223,17 +223,11 @@
                             // the Default Profile, then it's a match. (none == default)
                             continue;
                         }
-<<<<<<< HEAD
                         // This shouldn't happen after applying a Mode, as empty is set to default,
                         // but can happen after changing a setting for a channel for which the Mode
                         // has no setting.
                         debug!(
                             "Mode {} contains no setting for channel {} device UID: {}.",
-=======
-                        info!(
-                            "The Mode: {} doesn't contain a setting for the channel {} \
-                            device UID: {}. Please update your mode.",
->>>>>>> 55fdf3dd
                             mode.name, channel_setting.channel_name, device_uid
                         );
                         continue 'modes;
@@ -299,7 +293,6 @@
                 .into_iter()
                 .map(|setting| (setting.channel_name.clone(), setting))
                 .collect();
-<<<<<<< HEAD
             let mode_device_settings = mode.all_device_settings.get(device_uid).unwrap();
             self.reset_unset_mode_channels(
                 &mut apply_settings_tasks,
@@ -318,25 +311,6 @@
         for task in apply_settings_tasks {
             if let Err(err) = task.await {
                 error!("{err}");
-=======
-            for (channel_name, setting) in mode_device_settings {
-                if let Some(saved_setting) = saved_device_settings_map.get(channel_name) {
-                    if saved_setting == setting {
-                        continue; // no need to apply if the setting is the same
-                    }
-                } // apply if there is no saved setting for this channel or setting is different
-                if let Err(err) = self
-                    .settings_controller
-                    .set_config_setting(device_uid, setting)
-                    .await
-                {
-                    error!("Error setting device setting: {err}");
-                } else {
-                    // We only want to save the config setting if it was successfully applied.
-                    // This helps with edge case issues and is the standard behavior.
-                    self.config.set_device_setting(device_uid, setting).await;
-                };
->>>>>>> 55fdf3dd
             }
         }
         self.config.save_config_file().await?;
