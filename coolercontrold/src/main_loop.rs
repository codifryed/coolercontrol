/*
 * CoolerControl - monitor and control your cooling and other devices
 * Copyright (c) 2021-2024  Guy Boldon, Eren Simsek and contributors
 *
 * This program is free software: you can redistribute it and/or modify
 * it under the terms of the GNU General Public License as published by
 * the Free Software Foundation, either version 3 of the License, or
 * (at your option) any later version.
 *
 * This program is distributed in the hope that it will be useful,
 * but WITHOUT ANY WARRANTY; without even the implied warranty of
 * MERCHANTABILITY or FITNESS FOR A PARTICULAR PURPOSE.  See the
 * GNU General Public License for more details.
 *
 * You should have received a copy of the GNU General Public License
 * along with this program.  If not, see <https://www.gnu.org/licenses/>.
 */

use crate::alerts::AlertController;
use crate::api::actor::StatusHandle;
use crate::config::Config;
use crate::modes::ModeController;
use crate::processing::settings::SettingsController;
use crate::sleep_listener::SleepListener;
use crate::Repos;
use anyhow::{Context, Result};
use log::{error, info, trace, warn};
use moro_local::Scope;
use std::cell::LazyCell;
use std::ops::Not;
use std::rc::Rc;
use std::time::{Duration, SystemTime, UNIX_EPOCH};
use tokio::time;
use tokio::time::{sleep, timeout};
use tokio_util::sync::CancellationToken;

const SNAPSHOT_WAIT_MS: u64 = 400;
const WAKE_PAUSE_MINIMUM_S: u64 = 1;
// setting (temp) images is pretty quick, <2s, but gifs can take significantly longer >3-4s
const LCD_TIMEOUT_S: u64 = 5;
const LCD_MAX_UPDATE_RATE_S: f64 = 2.0;
const FULL_SECOND_MS: u64 = 1000;

/// Run the main loop of the application.
///
/// This involves periodically checking for changes in the configuration, processing all
/// devices, and checking for changes in the sleep state of the system.
///
/// The main loop will exit when the application receives a termination signal.
<<<<<<< HEAD
pub async fn run<'s>(
=======
pub async fn run(
>>>>>>> 369ad665
    config: Rc<Config>,
    repos: Repos,
    settings_controller: Rc<SettingsController>,
    mode_controller: Rc<ModeController>,
    alert_controller: Rc<AlertController>,
    status_handle: StatusHandle,
    run_token: CancellationToken,
) -> Result<()> {
    let snapshot_timeout_duration = LazyCell::new(|| Duration::from_millis(SNAPSHOT_WAIT_MS));
    let poll_rate = config.get_settings()?.poll_rate;
    let mut lcd_update_trigger = LCDUpdateTrigger::new(poll_rate);
    moro_local::async_scope!(|scope| -> Result<()> {
        let sleep_listener = SleepListener::new(run_token.clone(), scope)
            .await
            .with_context(|| "Creating DBus Sleep Listener")?;
        align_loop_timing_with_clock().await;
        // The sub-second position is set on interval creation:
        let mut loop_interval = time::interval(Duration::from_secs_f64(poll_rate));
        while run_token.is_cancelled().not() {
            loop_interval.tick().await;
            lcd_update_trigger.tick();
            if sleep_listener.is_not_preparing_to_sleep() {
                let snapshot_timeout_token = CancellationToken::new();
                fire_preloads(&repos, snapshot_timeout_token.clone(), scope);
                tokio::select! {
                    // This ensures that our status snapshots are taken a regular intervals,
                    // regardless of how long a particular device's status preload takes.
                    () = sleep(*snapshot_timeout_duration) => trace!("Snapshot timeout triggered before preload finished"),
                    () = snapshot_timeout_token.cancelled() => trace!("Preload finished before snapshot timeout"),
                }
                fire_snapshots_and_processes(&repos, &settings_controller, &mut lcd_update_trigger, &status_handle, scope).await;
                alert_controller.process_alerts();
            } else if sleep_listener.is_resuming() {
                wake_from_sleep(
                    &config,
                    &settings_controller,
                    &mode_controller,
                    &sleep_listener,
                )
                .await?;
            }
        }
        Ok(())
    })
    .await
}

/// Aligns the main loop's timing with the system clock.
///
/// This function calculates the current time in milliseconds since the last full second
/// and determines how long to wait before the next full second mark. This ensures that
/// the main loop ticks at a consistent sub-second position, which helps Frontends maintain
/// consistent timestamps without random start-timing fluctuation.
async fn align_loop_timing_with_clock() {
    let current_millis = SystemTime::now()
        .duration_since(UNIX_EPOCH)
        .unwrap()
        .subsec_millis();
    let wait_duration = FULL_SECOND_MS - u64::from(current_millis);
    sleep(Duration::from_millis(wait_duration)).await;
}

/// Initiates the preload process for all repositories.
///
/// This function spawns asynchronous tasks that trigger the `preload_statuses` method
/// for each repository in the given `repos`. It ensures that all preload tasks are
/// completed before sending a signal through the `tx_preload` sender to trigger snapshots
/// if completed before the `snapshot_timeout`.
fn fire_preloads<'s>(
    repos: &'s Repos,
    snapshot_timeout_token: CancellationToken,
    scope: &'s Scope<'s, 's, Result<()>>,
) {
    scope.spawn(async move {
        // This scope ensures that all concurrent preload tasks have completed.
        moro_local::async_scope!(|preload_scope| {
            for repo in repos.iter() {
                let repo = Rc::clone(repo);
                preload_scope.spawn(async move {
                    repo.preload_statuses().await;
                });
            }
        })
        .await;
        snapshot_timeout_token.cancel();
    });
}

/// Fires the status snapshot tasks for all repositories and processes scheduled speeds.
///
/// This function triggers all repository status updates concurrently, ensuring that snapshots
/// for all devices are taken simultaneously. It subsequently calls `fire_lcd_update` to manage
/// LCD updates and `process_scheduled_speeds` to apply any scheduled speed settings.
async fn fire_snapshots_and_processes<'s>(
    repos: &'s Repos,
    settings_controller: &'s Rc<SettingsController>,
    lcd_update_trigger: &mut LCDUpdateTrigger,
    status_handle: &'s StatusHandle,
    scope: &'s Scope<'s, 's, Result<()>>,
) {
    // snapshots for all devices should be done at the same time. (this is very fast)
    for repo in repos.iter() {
        if let Err(err) = repo.update_statuses().await {
            error!("Error trying to update status: {err}");
        }
    }
    fire_lcd_update(settings_controller, lcd_update_trigger, scope);
    settings_controller.process_scheduled_speeds().await;
    status_handle.broadcast_status().await;
}

/// This function will fire off the LCD Update job which often takes a long time (>1.0s, <2.0s)
/// due to device communication time currently needed. It runs in its own task, and internally CPU
/// bound work runs on its own thread to not affect the other jobs in the main loop, but will also
/// time out to avoid jobs from pilling up.
///
/// Due to the long-running time of this function, it will be called every other loop tick.
fn fire_lcd_update<'s>(
    settings_controller: &Rc<SettingsController>,
    lcd_update_trigger: &mut LCDUpdateTrigger,
    scope: &'s Scope<'s, 's, Result<()>>,
) {
    if lcd_update_trigger.not_triggered()
        || settings_controller
            .lcd_commander
            .scheduled_settings
            .borrow()
            .is_empty()
    {
        return;
    }
    let lcd_commander = Rc::clone(&settings_controller.lcd_commander);
    scope.spawn(async move {
        if timeout(
            Duration::from_secs(LCD_TIMEOUT_S),
            lcd_commander.update_lcd(),
        )
        .await
        .is_err()
        {
            warn!(
                "LCD Scheduler timed out after {LCD_TIMEOUT_S}s. \
                 LCD communication is taking longer than expected"
            );
        };
    });
}

/// Handles the actions needed to properly wake the system from sleep mode.
///
/// This function ensures that the necessary delays are observed to allow hardware components
/// to fully power up before re-initializing and re-applying device settings. It checks if
/// settings should be applied on boot and takes appropriate actions, such as reinitializing
/// devices and applying saved device settings. Additionally, it reinitializes all status
/// histories to maintain sequential data integrity and resets the sleep listener's state
/// flags to indicate that the system is no longer preparing to sleep or resuming.
async fn wake_from_sleep(
    config: &Rc<Config>,
    settings_controller: &Rc<SettingsController>,
    mode_controller: &Rc<ModeController>,
    sleep_listener: &SleepListener,
) -> Result<()> {
    sleep(
        config
            .get_settings()?
            .startup_delay
            .max(Duration::from_secs(WAKE_PAUSE_MINIMUM_S)),
    )
    .await;
    if config.get_settings()?.apply_on_boot {
        info!("Re-initializing and re-applying settings after waking from sleep");
        settings_controller.reinitialize_devices().await;
        mode_controller.apply_all_saved_device_settings().await;
    }
    settings_controller.reinitialize_all_status_histories()?;
    sleep_listener.resuming(false);
    sleep_listener.preparing_to_sleep(false);
    Ok(())
}

/// A helper struct used to limit LCD updates to a maximum frequency.
///
/// This is needed because the current LCD driver implementation requires us to send a complete
/// image to the device on every update, which takes a significant amount of time.
///
/// `LCDUpdateTrigger` is used to manage the rate at which LCD updates are performed. It ensures
/// that LCD updates are not performed too frequently by maintaining a count of main loop
/// iterations and comparing it to a calculated threshold. The threshold is calculated by
/// dividing the maximum allowed LCD update rate (2.0 seconds) by the configured poll rate.
struct LCDUpdateTrigger {
    loop_count: usize,
    trigger_count: usize,
}

impl LCDUpdateTrigger {
    /// Creates a new `LCDUpdateTrigger` with the given poll rate in seconds.
    ///
    /// The `loop_count` is initialized to the calculated `trigger_count` so that the first
    /// iteration of the main loop will trigger an LCD update.
    fn new(poll_rate_secs: f64) -> Self {
        let trigger_count = Self::calc_lcd_update_rate(poll_rate_secs);
        Self {
            loop_count: trigger_count,
            trigger_count,
        }
    }

    /// Calculates the number of main loop ticks between LCD updates.
    ///
    /// This function returns the number of main loop ticks between LCD updates based on the
    /// configured poll rate. The calculated value is the ceiling of the division of the
    /// maximum allowed LCD update rate (2.0 seconds) by the configured poll rate.
    #[allow(clippy::cast_possible_truncation, clippy::cast_sign_loss)]
    fn calc_lcd_update_rate(poll_rate: f64) -> usize {
        let lcd_update_rate = LCD_MAX_UPDATE_RATE_S / poll_rate;
        lcd_update_rate.ceil() as usize
    }

    fn tick(&mut self) {
        self.loop_count += 1;
    }

    fn not_triggered(&mut self) -> bool {
        if self.loop_count >= self.trigger_count {
            self.loop_count = 0;
            false
        } else {
            true
        }
    }
}<|MERGE_RESOLUTION|>--- conflicted
+++ resolved
@@ -47,11 +47,7 @@
 /// devices, and checking for changes in the sleep state of the system.
 ///
 /// The main loop will exit when the application receives a termination signal.
-<<<<<<< HEAD
-pub async fn run<'s>(
-=======
 pub async fn run(
->>>>>>> 369ad665
     config: Rc<Config>,
     repos: Repos,
     settings_controller: Rc<SettingsController>,
