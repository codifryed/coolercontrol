/*
 * CoolerControl - monitor and control your cooling and other devices
 * Copyright (c) 2021-2024  Guy Boldon, Eren Simsek and contributors
 *
 * This program is free software: you can redistribute it and/or modify
 * it under the terms of the GNU General Public License as published by
 * the Free Software Foundation, either version 3 of the License, or
 * (at your option) any later version.
 *
 * This program is distributed in the hope that it will be useful,
 * but WITHOUT ANY WARRANTY; without even the implied warranty of
 * MERCHANTABILITY or FITNESS FOR A PARTICULAR PURPOSE.  See the
 * GNU General Public License for more details.
 *
 * You should have received a copy of the GNU General Public License
 * along with this program.  If not, see <https://www.gnu.org/licenses/>.
 */

use crate::cc_fs;
use crate::device::UID;
use crate::repositories::hwmon::hwmon_repo::HwmonDriverInfo;
use cached::proc_macro::cached;
use log::{debug, warn};
use nu_glob::{glob, GlobResult};
use pciid_parser::Database;
use regex::Regex;
use std::collections::{HashMap, HashSet};
use std::ops::Not;
use std::path::{Path, PathBuf};

const GLOB_PWM_PATH: &str = "/sys/class/hwmon/hwmon*/pwm*";
const GLOB_TEMP_PATH: &str = "/sys/class/hwmon/hwmon*/temp*_input";
// CentOS has an intermediate /device directory:
const GLOB_PWM_PATH_CENTOS: &str = "/sys/class/hwmon/hwmon*/device/pwm*";
const GLOB_TEMP_PATH_CENTOS: &str = "/sys/class/hwmon/hwmon*/device/temp*_input";
const PATTERN_PWN_PATH_NUMBER: &str = r".*/pwm\d+$";
const PATTERN_HWMON_PATH_NUMBER: &str = r"/(?P<hwmon>hwmon)(?P<number>\d+)";
// const NODE_PATH: &str = "/sys/devices/system/node"; // NOT USED until hwmon driver fixed
// these are devices that are handled by other repos (liqiuidctl/gpu) and need not be duplicated
pub const HWMON_DEVICE_NAME_BLACKLIST: [&str; 1] = [
    "amdgpu", // GPU Repo handles this
];
const LAPTOP_DEVICE_NAMES: [&str; 3] = ["thinkpad", "asus-nb-wmi", "asus_fan"];
pub const THINKPAD_DEVICE_NAME: &str = "thinkpad";

struct GlobPaths {
    pwm: String,
    pwm_centos: String,
    temp: String,
    temp_centos: String,
}

impl Default for GlobPaths {
    fn default() -> Self {
        Self {
            pwm: GLOB_PWM_PATH.to_string(),
            pwm_centos: GLOB_PWM_PATH_CENTOS.to_string(),
            temp: GLOB_TEMP_PATH.to_string(),
            temp_centos: GLOB_TEMP_PATH_CENTOS.to_string(),
        }
    }
}

/// Get distinct sorted hwmon paths that have either fan controls or temps.
/// We additionally need to check for `CentOS` style paths.
pub fn find_all_hwmon_device_paths() -> Vec<PathBuf> {
    find_all_hwmon_device_paths_inner(&GlobPaths::default())
}

/// Note: checking for both path types works because we are specifically looking for pwm and
/// temp files. Just checking base paths would not work due to the same "device" directory.
fn find_all_hwmon_device_paths_inner(glob_paths: &GlobPaths) -> Vec<PathBuf> {
    let pwm_glob_results = glob(&glob_paths.pwm)
        .unwrap()
        .chain(glob(&glob_paths.pwm_centos).unwrap())
        .collect::<Vec<GlobResult>>();
    let regex_pwm_path = Regex::new(PATTERN_PWN_PATH_NUMBER).unwrap();
    let mut base_paths = pwm_glob_results
        .into_iter()
        .filter_map(Result::ok)
        .filter(|path| path.is_absolute())
        // search for only pwm\d+ files (no _mode, _enable, etc):
        .filter(|path| regex_pwm_path.is_match(path.to_str().expect("Path should be UTF-8")))
        .map(|path| path.parent().unwrap().to_path_buf())
        .collect::<Vec<PathBuf>>();
    let temp_glob_results = glob(&glob_paths.temp)
        .unwrap()
        .chain(glob(&glob_paths.temp_centos).unwrap())
        .collect::<Vec<GlobResult>>();
    base_paths.append(
        &mut temp_glob_results
            .into_iter()
            .filter_map(Result::ok)
            .filter(|path| path.is_absolute())
            .map(|path| path.parent().unwrap().to_path_buf())
            .collect::<Vec<PathBuf>>(),
    );
    deduplicate_and_sort_paths(base_paths)
}

fn deduplicate_and_sort_paths(base_paths: Vec<PathBuf>) -> Vec<PathBuf> {
    let mut sorted_path_list = base_paths
        .into_iter()
        .collect::<HashSet<PathBuf>>()
        .into_iter()
        .collect::<Vec<PathBuf>>();
    sorted_path_list.sort();
    sorted_path_list
}

/// Returns the found device "name" or if not found, the hwmon number
pub async fn get_device_name(base_path: &PathBuf) -> String {
    if let Ok(contents) = cc_fs::read_sysfs(base_path.join("name")).await {
        contents.trim().to_string()
    } else {
        // hwmon\d+ should always exist in the path (from previous search)
        let captures = Regex::new(PATTERN_HWMON_PATH_NUMBER)
            .unwrap()
            .captures(base_path.to_str().unwrap())
            .unwrap();
        let hwmon_number = captures.name("number").unwrap().as_str().to_string();
        let hwmon_name = format!("Hwmon#{hwmon_number}");
        warn!(
            "Hwmon driver at location: {:?} has no name set, using default: {}",
            base_path, &hwmon_name
        );
        hwmon_name
    }
}

/// Some drivers like thinkpad should have an automatic fallback for safety reasons.
pub fn device_needs_pwm_fallback(device_name: &str) -> bool {
    LAPTOP_DEVICE_NAMES.contains(&device_name)
}

/// Returns the device model name if it exists.
/// This is common for some hardware, like hard drives, and helps differentiate similar devices.
pub async fn get_device_model_name(base_path: &Path) -> Option<String> {
    cc_fs::read_sysfs(device_path(base_path).join("model"))
        .await
        .map(|model| model.trim().to_string())
        .ok()
}

/// Gets the real device path under /sys. This path doesn't change between boots
/// and contains additional sysfs files outside of hardware monitoring.
/// All `HWMon` devices should have this path.
/// Note: Some 'Virtual' `HWMon` drivers do not have `device` paths, but the `base_path`
/// is the same as the `device` path of normal drivers (/hwmon/hwmon* not in it).
pub fn get_static_device_path_str(base_path: &Path) -> Option<String> {
    get_canonical_path_str(&device_path(base_path)).or_else(|| {
        // for Virtual HWMon drivers with no `device` path:
        get_canonical_path_str(base_path)
            .filter(|path| path.contains("devices") && path.contains("hwmon").not())
    })
}

/// Returns the sysfs device path for a given `base_path`.
///
/// If the `base_path` already ends with "device", it is assumed to be a `CentOS` style path
/// and is returned as is. Otherwise, the "device" component is appended to the `base_path`.
///
/// # Examples
///
/// * For a `CentOS` style path, `device_path("/sys/class/hwmon/hwmon0/device")` would return
///   `"/sys/class/hwmon/hwmon0/device"`.
/// * For a standard Linux style path, `device_path("/sys/class/hwmon/hwmon0")` would return
///   `"/sys/class/hwmon/hwmon0/device"`.
fn device_path(base_path: &Path) -> PathBuf {
    // CentOS style path:
    if base_path.ends_with("device") {
        base_path.to_path_buf()
    } else {
        base_path.join("device")
    }
}

fn get_canonical_path_str(path: &Path) -> Option<String> {
    cc_fs::canonicalize(path)
        .inspect_err(|err| warn!("Error getting device path from {path:?}, {err}"))
        .ok()
        .and_then(|path| path.to_str().map(std::borrow::ToOwned::to_owned))
}

/// Creates a unique identifier for a device.
/// The preferred order of identifiers is:
///
/// 1. device serial number
/// 2. realpath under /sys
/// 3. PCI ID
/// 4. device name
///
/// The purpose of this is to ensure that we have unique IDs for device settings that persist
/// across boots and hardware changes if possible.
pub async fn get_device_unique_id(base_path: &Path, device_name: &str) -> UID {
    if let Some(serial) = get_device_serial_number(base_path).await {
        serial
    } else if let Some(device_path) = get_static_device_path_str(base_path) {
        device_path
    } else if let Some(vendor_and_model_id) =
        get_device_uevent_details(base_path).await.get("PCI_ID")
    {
        vendor_and_model_id.to_owned()
    } else {
        device_name.to_owned()
    }
}

/// Returns the device serial number if found.
pub async fn get_device_serial_number(base_path: &Path) -> Option<String> {
    if let Ok(serial) = cc_fs::read_sysfs(device_path(base_path).join("serial")).await {
        Some(serial.trim().to_string())
    } else {
        // usb hid serial numbers are here:
        let device_details = get_device_uevent_details(base_path).await;
        device_details.get("HID_UNIQ").map(ToString::to_string)
    }
}

/// Checks if there are duplicate device names but different device paths,
/// and adjust them as necessary. i.e. nvme drivers.
pub async fn handle_duplicate_device_names(hwmon_drivers: &mut [HwmonDriverInfo]) {
    let mut duplicate_name_count_map = HashMap::new();
    for (sd_index, starting_driver) in hwmon_drivers.iter().enumerate() {
        let mut count = 0;
        for (other_index, other_driver) in hwmon_drivers.iter().enumerate() {
            if sd_index == other_index || starting_driver.name == other_driver.name {
                count += 1;
            }
        }
        duplicate_name_count_map.insert(sd_index, count);
    }
    for (driver_index, count) in duplicate_name_count_map {
        if count > 1 {
            if let Some(driver) = hwmon_drivers.get_mut(driver_index) {
                let alternate_name = get_alternative_device_name(driver).await;
                driver.name = alternate_name;
            }
        }
    }
}

/// Searches for the best alternative name to use in case of a duplicate device name
async fn get_alternative_device_name(driver: &HwmonDriverInfo) -> String {
    let device_details = get_device_uevent_details(&driver.path).await;
    if let Some(dev_name) = device_details.get("DEVNAME") {
        dev_name.to_string()
    } else if let Some(minor_num) = device_details.get("MINOR") {
        format!("{}{}", driver.name, minor_num)
    } else if let Some(model) = driver.model.clone() {
        model
    } else {
        driver.name.clone()
    }
}

/// Gets the device's **PCI and SUBSYSTEM PCI** vendor and model names
pub async fn get_device_pci_names(base_path: &Path) -> Option<PciDeviceNames> {
    let uevents = get_device_uevent_details(base_path).await;
    let (vendor_id, model_id) = uevents.get("PCI_ID")?.split_once(':')?;
    let (subsys_vendor_id, subsys_model_id) = uevents.get("PCI_SUBSYS_ID")?.split_once(':')?;
    let db = Database::read()
        .inspect_err(|err| {
            warn!("Could not read PCI ID database: {err}, device name information will be limited");
        })
        .ok()?;
    let info = db.get_device_info(vendor_id, model_id, subsys_vendor_id, subsys_model_id);
    let pci_device_names = PciDeviceNames {
        vendor_name: info.vendor_name.map(str::to_owned),
        device_name: info.device_name.map(str::to_owned),
        subvendor_name: info.subvendor_name.map(str::to_owned),
        subdevice_name: info.subdevice_name.map(str::to_owned),
    };
    debug!("Found PCI Device Names: {pci_device_names:?}");
    Some(pci_device_names)
}

pub async fn get_pci_slot_name(base_path: &Path) -> Option<String> {
    get_device_uevent_details(base_path)
        .await
        .get("PCI_SLOT_NAME")
        .map(std::borrow::ToOwned::to_owned)
}

pub async fn get_device_driver_name(base_path: &Path) -> Option<String> {
    get_device_uevent_details(base_path)
        .await
        .get("DRIVER")
        .map(std::borrow::ToOwned::to_owned)
}

pub async fn get_device_mod_alias(base_path: &Path) -> Option<String> {
    get_device_uevent_details(base_path)
        .await
        .get("MODALIAS")
        .map(std::borrow::ToOwned::to_owned)
}

pub async fn get_device_hid_phys(base_path: &Path) -> Option<String> {
    get_device_uevent_details(base_path)
        .await
        .get("HID_PHYS")
        .map(std::borrow::ToOwned::to_owned)
}

#[cached(
    key = "String",
    convert = r#"{ format!("{:?}", base_path) }"#,
    sync_writes = true
)]
async fn get_device_uevent_details(base_path: &Path) -> HashMap<String, String> {
    let mut device_details = HashMap::new();
<<<<<<< HEAD
    if let Ok(content) = cc_fs::read_txt(device_path(base_path).join("uevent")).await {
=======
    if let Ok(content) = std::fs::read_to_string(device_path(base_path).join("uevent"))
        // If the `device_path` doesn't exist, try to read it from the `base_path`
        .or_else(|_| std::fs::read_to_string(base_path.join("uevent")))
    {
>>>>>>> 398b84f9
        for line in content.lines() {
            if let Some((k, v)) = line.split_once('=') {
                let key = k.trim().to_string();
                let value = v.trim().to_string();
                device_details.insert(key, value);
            }
        }
    }
    device_details
}

// NOT USED UNTIL ABOVE BUG IS FIXED IN HWMON DRIVER:
// Returns the associated processor IDs.
// NOTE: This is only for AMD CPUs.
//
// The standard location of base_path/device/local_cpulist does
// not actually give the correct cpulist for multiple cpus. Seems like a kernel driver bug.
// Due to that issue, we use the "node" device, which is the only place found as of yet that
// actually gives the separate cpulist. There is currently no way to be 100% sure that the hwmon
// device lines up with which cpulist. (best guess for now, index == node)
// pub async fn get_processor_ids_from_node_cpulist(index: &usize) -> Result<Vec<u16>> {
//     let mut processor_ids = Vec::new();
//     let content = cc_fs::read_txt(
//         PathBuf::from(NODE_PATH).join(format!("node{}", index)).join("cpulist")
//     ).await?;
//     for line in content.lines() {
//         for id_range_raw in line.split(",") {
//             let id_range = id_range_raw.trim();
//             if id_range.contains("-") {
//                 if let Some((start_str, end_incl_str)) = id_range.split_once("-") {
//                     let start = start_str.parse()?;
//                     let end_incl = end_incl_str.parse()?;
//                     for id in start..=end_incl {
//                         processor_ids.push(id);
//                     }
//                 }
//             } else {
//                 processor_ids.push(id_range.parse()?);
//             }
//         }
//     }
//     processor_ids.sort_unstable();
//     Ok(processor_ids)
// }

#[derive(Debug, Clone)]
pub struct PciDeviceNames {
    #[allow(dead_code)]
    pub vendor_name: Option<String>,
    pub device_name: Option<String>,
    #[allow(dead_code)]
    pub subvendor_name: Option<String>,
    #[allow(dead_code)]
    pub subdevice_name: Option<String>,
}

/// Tests
#[cfg(test)]
mod tests {
    use serial_test::serial;
    use std::path::Path;
    use uuid::Uuid;

    use super::*;

    const TEST_BASE_PATH_STR: &str = "/tmp/coolercontrol-tests-";

    struct HwmonDeviceContext {
        test_dir: String,
        hwmon_path: PathBuf,
        hwmon_path_centos: PathBuf,
        glob_paths: GlobPaths,
    }

    fn setup() -> HwmonDeviceContext {
        let test_dir = TEST_BASE_PATH_STR.to_string() + Uuid::new_v4().to_string().as_str();
        let base_path_str = test_dir.clone() + "/hwmon/hwmon1/";
        let base_path_centos_str = test_dir.clone() + "/hwmon/hwmon2/device/";
        let hwmon_path = Path::new(&base_path_str).to_path_buf();
        let hwmon_path_centos = Path::new(&base_path_centos_str).to_path_buf();
        cc_fs::create_dir_all(&hwmon_path).unwrap();
        cc_fs::create_dir_all(&hwmon_path_centos).unwrap();
        let glob_pwm = hwmon_path
            .to_str()
            .unwrap()
            .to_owned()
            .replace("hwmon1", "hwmon*")
            + "pwm*";
        let glob_temp = hwmon_path
            .to_str()
            .unwrap()
            .to_owned()
            .replace("hwmon1", "hwmon*")
            + "temp*";
        let glob_pwm_centos = hwmon_path_centos
            .to_str()
            .unwrap()
            .to_owned()
            .replace("hwmon2", "hwmon*")
            + "pwm*";
        let glob_temp_centos = hwmon_path_centos
            .to_str()
            .unwrap()
            .to_owned()
            .replace("hwmon2", "hwmon*")
            + "temp*";
        HwmonDeviceContext {
            test_dir,
            hwmon_path,
            hwmon_path_centos,
            glob_paths: GlobPaths {
                pwm: glob_pwm,
                pwm_centos: glob_pwm_centos,
                temp: glob_temp,
                temp_centos: glob_temp_centos,
            },
        }
    }

    fn teardown(ctx: &HwmonDeviceContext) {
        cc_fs::remove_dir_all(&ctx.test_dir).unwrap();
    }

    #[test]
    #[serial]
    fn find_device_empty() {
        let ctx = setup();
        cc_fs::test_runtime(async {
            // when:
            let hwmon_paths = find_all_hwmon_device_paths_inner(&ctx.glob_paths);

            // then:
            teardown(&ctx);
            assert!(hwmon_paths.is_empty());
        });
    }

    #[test]
    #[serial]
    fn find_pwm_device() {
        let ctx = setup();
        cc_fs::test_runtime(async {
            // given:
            cc_fs::write(
                ctx.hwmon_path.join("pwm1"),
                b"127".to_vec(), // duty
            )
            .await
            .unwrap();

            // when:
            let hwmon_paths = find_all_hwmon_device_paths_inner(&ctx.glob_paths);

            // then:
            teardown(&ctx);
            assert!(!hwmon_paths.is_empty());
            assert_eq!(hwmon_paths.len(), 1);
        });
    }

    #[test]
    #[serial]
    fn find_pwm_device_centos() {
        let ctx = setup();
        cc_fs::test_runtime(async {
            // given:
            cc_fs::write(
                ctx.hwmon_path_centos.join("pwm1"),
                b"127".to_vec(), // duty
            )
            .await
            .unwrap();

            // when:
            let hwmon_paths = find_all_hwmon_device_paths_inner(&ctx.glob_paths);

            // then:
            teardown(&ctx);
            assert!(!hwmon_paths.is_empty());
            assert_eq!(hwmon_paths.len(), 1);
        });
    }

    #[test]
    #[serial]
    fn find_temp_device() {
        let ctx = setup();
        cc_fs::test_runtime(async {
            // given:
            cc_fs::write(
                &ctx.hwmon_path.join("temp1"),
                b"70000".to_vec(), // temp
            )
            .await
            .unwrap();

            // when:
            let hwmon_paths = find_all_hwmon_device_paths_inner(&ctx.glob_paths);

            // then:
            teardown(&ctx);
            assert!(!hwmon_paths.is_empty());
            assert_eq!(hwmon_paths.len(), 1);
        });
    }

    #[test]
    #[serial]
    fn find_temp_device_centos() {
        let ctx = setup();
        cc_fs::test_runtime(async {
            // given:
            cc_fs::write(
                ctx.hwmon_path_centos.join("temp1"),
                b"70000".to_vec(), // temp
            )
            .await
            .unwrap();

            // when:
            let hwmon_paths = find_all_hwmon_device_paths_inner(&ctx.glob_paths);

            // then:
            teardown(&ctx);
            assert!(!hwmon_paths.is_empty());
            assert_eq!(hwmon_paths.len(), 1);
        });
    }

    #[test]
    #[serial]
    fn find_pwm_centos_and_temp_device() {
        let ctx = setup();
        cc_fs::test_runtime(async {
            // given:
            cc_fs::write(
                ctx.hwmon_path_centos.join("pwm1"),
                b"127".to_vec(), // duty
            )
            .await
            .unwrap();
            cc_fs::write(
                ctx.hwmon_path.join("temp1"),
                b"70000".to_vec(), // temp
            )
            .await
            .unwrap();

            // when:
            let hwmon_paths = find_all_hwmon_device_paths_inner(&ctx.glob_paths);

            // then:
            teardown(&ctx);
            assert!(!hwmon_paths.is_empty());
            assert_eq!(hwmon_paths.len(), 2);
        });
    }

    // #[test_context(HwmonDeviceContext)]
    #[test]
    #[serial]
    fn find_pwm_and_temp_centos_device() {
        let ctx = setup();
        cc_fs::test_runtime(async {
            // given:
            cc_fs::write(
                ctx.hwmon_path.join("pwm1"),
                b"127".to_vec(), // duty
            )
            .await
            .unwrap();
            cc_fs::write(
                ctx.hwmon_path_centos.join("temp1"),
                b"70000".to_vec(), // temp
            )
            .await
            .unwrap();

            // when:
            let hwmon_paths = find_all_hwmon_device_paths_inner(&ctx.glob_paths);

            // then:
            teardown(&ctx);
            assert!(!hwmon_paths.is_empty());
            assert_eq!(hwmon_paths.len(), 2);
        });
    }

    #[test]
    #[serial]
    fn find_pwm_device_norm_and_centos() {
        let ctx = setup();
        cc_fs::test_runtime(async {
            // given:
            cc_fs::write(
                ctx.hwmon_path.join("pwm1"),
                b"127".to_vec(), // duty
            )
            .await
            .unwrap();

            cc_fs::write(
                ctx.hwmon_path_centos.join("pwm1"),
                b"127".to_vec(), // duty
            )
            .await
            .unwrap();

            // when:
            let hwmon_paths = find_all_hwmon_device_paths_inner(&ctx.glob_paths);

            // then:
            teardown(&ctx);
            assert!(!hwmon_paths.is_empty());
            assert_eq!(hwmon_paths.len(), 2);
        });
    }

    #[test]
    #[serial]
    fn find_temp_device_norm_and_centos() {
        let ctx = setup();
        cc_fs::test_runtime(async {
            // given:
            cc_fs::write(ctx.hwmon_path.join("temp1"), b"70000".to_vec())
                .await
                .unwrap();

            cc_fs::write(ctx.hwmon_path_centos.join("temp1"), b"70000".to_vec())
                .await
                .unwrap();

            // when:
            let hwmon_paths = find_all_hwmon_device_paths_inner(&ctx.glob_paths);

            // then:
            teardown(&ctx);
            assert!(!hwmon_paths.is_empty());
            assert_eq!(hwmon_paths.len(), 2);
        });
    }
}<|MERGE_RESOLUTION|>--- conflicted
+++ resolved
@@ -310,14 +310,7 @@
 )]
 async fn get_device_uevent_details(base_path: &Path) -> HashMap<String, String> {
     let mut device_details = HashMap::new();
-<<<<<<< HEAD
     if let Ok(content) = cc_fs::read_txt(device_path(base_path).join("uevent")).await {
-=======
-    if let Ok(content) = std::fs::read_to_string(device_path(base_path).join("uevent"))
-        // If the `device_path` doesn't exist, try to read it from the `base_path`
-        .or_else(|_| std::fs::read_to_string(base_path.join("uevent")))
-    {
->>>>>>> 398b84f9
         for line in content.lines() {
             if let Some((k, v)) = line.split_once('=') {
                 let key = k.trim().to_string();
