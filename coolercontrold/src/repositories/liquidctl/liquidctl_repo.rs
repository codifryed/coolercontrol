/*
 * CoolerControl - monitor and control your cooling and other devices
 * Copyright (c) 2021-2025  Guy Boldon, Eren Simsek and contributors
 *
 * This program is free software: you can redistribute it and/or modify
 * it under the terms of the GNU General Public License as published by
 * the Free Software Foundation, either version 3 of the License, or
 * (at your option) any later version.
 *
 * This program is distributed in the hope that it will be useful,
 * but WITHOUT ANY WARRANTY; without even the implied warranty of
 * MERCHANTABILITY or FITNESS FOR A PARTICULAR PURPOSE.  See the
 * GNU General Public License for more details.
 *
 * You should have received a copy of the GNU General Public License
 * along with this program.  If not, see <https://www.gnu.org/licenses/>.
 */

use std::cell::RefCell;
use std::clone::Clone;
use std::collections::{HashMap, HashSet};
use std::ops::Not;
use std::rc::Rc;
use std::str::FromStr;
use std::string::ToString;
<<<<<<< HEAD
use std::time::{Duration, Instant};
=======
use std::time::Instant;

use anyhow::{anyhow, Context, Result};
use async_trait::async_trait;
use futures_util::future::join_all;
use heck::ToTitleCase;
use log::{debug, error, info, trace, warn};
use regex::Regex;
>>>>>>> fe09ae7d

use crate::config::Config;
use crate::device::{ChannelName, DeviceType, DeviceUID, LcInfo, Status, TempInfo, TypeIndex, UID};
use crate::repositories::liquidctl::base_driver::BaseDriver;
use crate::repositories::liquidctl::device_mapper::DeviceMapper;
use crate::repositories::liquidctl::liqctld_client::{
    DeviceResponse, LCStatus, LiqctldClient, LIQCTLD_CONNECTION_TRIES,
};
use crate::repositories::liquidctl::liqctld_service;
use crate::repositories::liquidctl::supported_devices::device_support;
use crate::repositories::liquidctl::supported_devices::device_support::StatusMap;
use crate::repositories::repository::{DeviceList, DeviceLock, InitError, Repository};
use crate::setting::{LcdSettings, LightingSettings, TempSource};
use crate::Device;
use anyhow::{anyhow, Context, Result};
use async_trait::async_trait;
use derive_more::{Display, Error};
use futures_util::future::join_all;
use heck::ToTitleCase;
use log::{debug, error, info, trace, warn};
use regex::Regex;
use tokio::time::sleep;

const PATTERN_TEMP_SOURCE_NUMBER: &str = r"(?P<number>\d+)$";

pub struct LiquidctlRepo {
    config: Rc<Config>,
    liqctld_client: LiqctldClient,
    device_mapper: DeviceMapper,
    devices: HashMap<UID, DeviceLock>,
    preloaded_statuses: RefCell<HashMap<u8, LCStatus>>,
    disabled_channels: RefCell<HashMap<UID, Vec<ChannelName>>>,
}

impl LiquidctlRepo {
    pub async fn new(config: Rc<Config>) -> Result<Self> {
        if config
            .get_settings()
            .is_ok_and(|settings| settings.liquidctl_integration.not())
        {
<<<<<<< HEAD
            return Err(InitError::Disabled.into());
=======
            let _: Result<()> = async {
                // attempt to quickly shut down the liqctld service if it happens to be running.
                let liqctld_client = LiqctldClient::new(1).await?;
                liqctld_client.post_quit().await?;
                liqctld_client.shutdown();
                Ok(())
            }
            .await;
            return Err(InitError::LiqctldDisabled.into());
>>>>>>> fe09ae7d
        }
        if let Err(err) = tokio::task::spawn_blocking(liqctld_service::verify_env).await? {
            let msg = format!(
                "Python liquidctl system package not detected. If you want liquidctl device \
                support, please make sure the liquidctl package is installed with your \
                distribution's package manager. If not, you may disable liquidctl support \
                to no longer see this message. {err}"
            );
            return Err(InitError::Env { msg }.into());
        }
        let service_handle = tokio::task::spawn_blocking(liqctld_service::run);
        // give the service a moment to come up and detect devices
        sleep(Duration::from_millis(300)).await;
        let liqctld_client = match LiqctldClient::new(LIQCTLD_CONNECTION_TRIES).await {
            Ok(client) => client,
            Err(err) => {
                let err_msg = if service_handle.is_finished() {
                    match service_handle.await {
                        Ok(_) => {
                            format!("liqctld service exited without error. Client error: {err}")
                        }
                        Err(service_err) => format!(
                            "liqctld service exited with error: {service_err} ; Client error: {err}"
                        ),
                    }
                } else {
                    err.to_string()
                };
                return Err(InitError::Connection { msg: err_msg }.into());
            }
        };
        liqctld_client
            .handshake()
            .await
            .map_err(|err| InitError::Connection {
                msg: err.to_string(),
            })?;
        Ok(LiquidctlRepo {
            config,
            liqctld_client,
            device_mapper: DeviceMapper::new(),
            devices: HashMap::new(),
            preloaded_statuses: RefCell::new(HashMap::new()),
            disabled_channels: RefCell::new(HashMap::new()),
        })
    }

    pub async fn get_devices(&mut self) -> Result<()> {
        let devices_response = self.liqctld_client.get_all_devices().await?;
        let mut unique_device_identifiers = get_unique_identifiers(&devices_response.devices);
        let poll_rate = self.config.get_settings()?.poll_rate;

        for device_response in devices_response.devices {
            let driver_type = match self.map_driver_type(&device_response) {
                None => {
                    info!(
                        "The liquidctl Driver: {:?} is currently not supported. If support is desired, please create a feature request.",
                        device_response.device_type
                    );
                    continue;
                }
                Some(d_type) => d_type,
            };
            self.preloaded_statuses
                .borrow_mut()
                .insert(device_response.id, Vec::new());
            let device_info = self
                .device_mapper
                .extract_info(&driver_type, &device_response);
            let mut device = Device::new(
                device_response.description,
                DeviceType::Liquidctl,
                device_response.id,
                Some(LcInfo {
                    driver_type,
                    firmware_version: None,
                    unknown_asetek: false,
                }),
                device_info,
                unique_device_identifiers.remove(&device_response.id),
                poll_rate,
            );
            let cc_device_setting = self.config.get_cc_settings_for_device(&device.uid)?;
            if cc_device_setting.is_some() && cc_device_setting.as_ref().unwrap().disable {
                info!(
                    "Skipping disabled device: {} with UID: {}",
                    device.name, device.uid
                );
                continue;
            }
            let disabled_channels =
                cc_device_setting.map_or_else(Vec::new, |setting| setting.disable_channels);
            // remove disabled lighting and lcd channels:
            device
                .info
                .channels
                .retain(|channel_name, _| disabled_channels.contains(channel_name).not());
            self.disabled_channels
                .borrow_mut()
                .insert(device.uid.clone(), disabled_channels);
            self.check_for_legacy_690(&mut device).await?;
            self.devices
                .insert(device.uid.clone(), Rc::new(RefCell::new(device)));
        }
        if self.devices.is_empty() {
            info!("No Liqctld supported and enabled devices found. Shutting coolercontrol-liqctld down.");
            self.liqctld_client.post_quit().await?;
            self.liqctld_client.shutdown();
        }
        debug!("List of received Devices: {:?}", self.devices);
        Ok(())
    }

    /// Returns a vector of all driver locations for devices managed by this
    /// `LiquidctlRepo` instance.
    ///
    /// # Parameters
    ///
    /// * `&self`: A reference to the current `LiquidctlRepo` instance.
    ///
    /// # Returns
    ///
    /// A `Vec<String>` containing the driver locations for all devices.
    ///
    /// # Notes
    ///
    /// * The function returns an empty vector if there are no devices or no driver locations.
    pub fn get_all_driver_locations(&self) -> Vec<String> {
        let mut driver_locations = Vec::new();
        for device_lock in self.devices.values() {
            let device = device_lock.borrow();
            for location in &device.info.driver_info.locations {
                driver_locations.push(location.to_owned());
            }
        }
        driver_locations
    }

    #[allow(clippy::cast_possible_truncation)]
    pub fn update_temp_infos(&self) {
        for device_lock in self.devices.values() {
            let status = {
                let device = device_lock.borrow();
                let preloaded_statuses = self.preloaded_statuses.borrow();
                let lc_status = preloaded_statuses.get(&device.type_index);
                let Some(status) = lc_status else {
                    error!(
                        "There is no status preloaded for this device: {}",
                        device.uid
                    );
                    continue;
                };
                self.map_status(
                    &device
                        .lc_info
                        .as_ref()
                        .expect("Should always be present for LC devices")
                        .driver_type,
                    &device.uid,
                    status,
                    device.type_index,
                )
            };
            device_lock.borrow_mut().info.temps = status
                .temps
                .iter()
                .enumerate()
                .map(|(index, temp_status)| {
                    (
                        temp_status.name.clone(),
                        TempInfo {
                            label: temp_status.name.to_title_case(),
                            number: index as u8 + 1,
                        },
                    )
                })
                .collect();
        }
    }

    fn map_driver_type(&self, device: &DeviceResponse) -> Option<BaseDriver> {
        BaseDriver::from_str(device.device_type.as_str())
            .ok()
            .filter(|driver| self.device_mapper.is_device_supported(driver))
    }

    async fn call_status(&self, device_id: &u8) -> Result<LCStatus> {
        let status_response = self.liqctld_client.get_status(device_id).await?;
        Ok(status_response.status)
    }

    fn create_status_map(lc_statuses: &LCStatus) -> StatusMap {
        let mut status_map = HashMap::new();
        for lc_status in lc_statuses {
            status_map.insert(lc_status.0.to_lowercase(), lc_status.1.clone());
        }
        status_map
    }

    fn map_status(
        &self,
        driver_type: &BaseDriver,
        device_uid: &DeviceUID,
        lc_statuses: &LCStatus,
        device_index: u8,
    ) -> Status {
        let status_map = Self::create_status_map(lc_statuses);
        let mut status = self
            .device_mapper
            .extract_status(driver_type, &status_map, device_index);
        // Due to how liquidctl statuses work, we have to remove disabled channels every status update:
        let disabled_channels_lock = self.disabled_channels.borrow();
        let disabled_channels = disabled_channels_lock.get(device_uid).unwrap();
        status
            .channels
            .retain(|channel| disabled_channels.contains(&channel.name).not());
        status
            .temps
            .retain(|channel| disabled_channels.contains(&channel.name).not());
        status
    }

    async fn call_initialize_concurrently(&self) {
        let mut futures = vec![];
        for device in self.devices.values() {
            futures.push(self.call_initialize_per_device(device));
        }
        let results: Vec<Result<()>> = join_all(futures).await;
        for result in results {
            match result {
                Ok(()) => {}
                Err(err) => error!("Error getting initializing device: {err}"),
            }
        }
    }

    async fn call_initialize_per_device(&self, device_lock: &DeviceLock) -> Result<()> {
        let device_index = device_lock.borrow().type_index;
        let status_response = self
            .liqctld_client
            .initialize_device(&device_index, None)
            .await?;
        let mut device = device_lock.borrow_mut();
        let lc_info = device
            .lc_info
            .as_mut()
            .expect("This should always be set for LIQUIDCTL devices");
        lc_info.firmware_version =
            device_support::get_firmware_ver(&Self::create_status_map(&status_response.status));
        Ok(())
    }

    async fn call_reinitialize_concurrently(&self) {
        let mut futures = vec![];
        for device in self.devices.values() {
            futures.push(self.call_reinitialize_per_device(device));
        }
        let results: Vec<Result<()>> = join_all(futures).await;
        for result in results {
            match result {
                Ok(()) => {}
                Err(err) => error!("Error reinitializing device: {err}"),
            }
        }
    }

    async fn call_reinitialize_per_device(&self, device_lock: &DeviceLock) -> Result<()> {
        let device_index = device_lock.borrow().type_index;
        // pump_modes will be set after re-initializing
        let _ = self
            .liqctld_client
            .initialize_device(&device_index, None)
            .await?;
        Ok(())
    }

    async fn check_for_legacy_690(&self, device: &mut Device) -> Result<()> {
        let lc_info = device.lc_info.as_mut().expect("Should be present");
        if lc_info.driver_type == BaseDriver::Modern690Lc {
            if let Some(is_legacy690) = self.config.legacy690_ids()?.get(&device.uid) {
                if *is_legacy690 {
                    let device_response = self
                        .liqctld_client
                        .put_legacy690(&device.type_index)
                        .await?;
                    device.name.clone_from(&device_response.description);
                    lc_info.driver_type = self
                        .map_driver_type(&device_response)
                        .expect("Should be Legacy690Lc");
                    device.info = self
                        .device_mapper
                        .extract_info(&lc_info.driver_type, &device_response);
                }
                // if is_legacy690 is false, then Modern690Lc is correct, nothing to do.
            } else {
                // if there is no setting for this device then we want to signal a request for
                // this info from the user.
                lc_info.unknown_asetek = true;
            }
        }
        Ok(())
    }

    async fn set_fixed_speed(
        &self,
        device_data: &CachedDeviceData,
        channel_name: &str,
        fixed_speed: u8,
    ) -> Result<()> {
        if device_data.driver_type == BaseDriver::HydroPlatinum && channel_name == "pump" {
            // limits from tested Hydro H150i Pro XT
            let pump_mode = if fixed_speed < 56 {
                "quiet".to_string()
            } else if fixed_speed > 75 {
                "extreme".to_string()
            } else {
                "balanced".to_string()
            };
            self.liqctld_client
                .initialize_device(&device_data.type_index, Some(pump_mode))
                .await
                .map(|_| ()) // ignore successful result
                .map_err(|err| {
                    anyhow!(
                        "Setting fixed speed through initialization for LIQUIDCTL Device #{}: {} - {err}",
                        device_data.type_index, device_data.uid
                    )
                })
        } else if device_data.driver_type == BaseDriver::HydroPro && channel_name == "pump" {
            let pump_mode = if fixed_speed < 34 {
                "quiet".to_string()
            } else if fixed_speed > 66 {
                "performance".to_string()
            } else {
                "balanced".to_string()
            };
            self.liqctld_client
                .initialize_device(&device_data.type_index, Some(pump_mode))
                .await
                .map(|_| ()) // ignore successful result
                .map_err(|err| {
                    anyhow!(
                        "Setting fixed speed through initialization for LIQUIDCTL Device #{}: {} - {err}",
                        device_data.type_index, device_data.uid
                    )
                })
        } else {
            self.liqctld_client
                .put_fixed_speed(&device_data.type_index, channel_name, fixed_speed)
                .await
                .map_err(|err| {
                    anyhow!(
                        "Setting fixed speed for LIQUIDCTL Device #{}: {} - {err}",
                        device_data.type_index,
                        device_data.uid
                    )
                })
        }
    }

    async fn set_speed_profile(
        &self,
        device_data: &CachedDeviceData,
        channel_name: &str,
        temp_source: &TempSource,
        profile: &[(f64, u8)],
    ) -> Result<()> {
        let regex_temp_sensor_number = Regex::new(PATTERN_TEMP_SOURCE_NUMBER)?;
        let temperature_sensor = if regex_temp_sensor_number.is_match(&temp_source.temp_name) {
            let temp_sensor_number: u8 = regex_temp_sensor_number
                .captures(&temp_source.temp_name)
                .context("Temp Sensor Number should exist")?
                .name("number")
                .context("Number Group should exist")?
                .as_str()
                .parse()?;
            Some(temp_sensor_number)
        } else {
            None
        };
        self.liqctld_client
            .put_speed_profile(
                &device_data.type_index,
                channel_name,
                profile,
                temperature_sensor,
            )
            .await
            .map_err(|err| {
                anyhow!(
                    "Setting speed profile for LIQUIDCTL Device #{}: {} - {err}",
                    device_data.type_index,
                    device_data.uid
                )
            })
    }

    async fn set_color(
        &self,
        device_data: &CachedDeviceData,
        channel_name: &str,
        lighting_settings: &LightingSettings,
    ) -> Result<()> {
        let mode = &lighting_settings.mode;
        let colors = lighting_settings.colors.clone();
        let mut time_per_color: Option<u8> = None;
        let mut speed: Option<String> = None;
        if let Some(speed_setting) = &lighting_settings.speed {
            if device_data.driver_type == BaseDriver::Legacy690Lc
                || device_data.driver_type == BaseDriver::Hydro690Lc
            {
                time_per_color = Some(speed_setting.parse::<u8>()?); // time is always an integer
            } else if device_data.driver_type == BaseDriver::Modern690Lc {
                // EVGA uses both for different modes
                time_per_color = Some(speed_setting.parse::<u8>()?);
                speed = Some(speed_setting.clone()); // liquidctl will handle convert to int here
            } else {
                speed = Some(speed_setting.clone()); // str normally for most all devices
            }
        }
        let direction = if lighting_settings.backward.unwrap_or(false) {
            Some("backward".to_string())
        } else {
            None
        };
        self.liqctld_client
            .put_color(
                &device_data.type_index,
                channel_name,
                mode,
                colors,
                time_per_color,
                speed,
                direction,
            )
            .await
            .map_err(|err| {
                anyhow!(
                    "Setting Lighting for LIQUIDCTL Device #{}: {} - {err}",
                    device_data.type_index,
                    device_data.uid
                )
            })
    }

    async fn set_screen(
        &self,
        device_data: &CachedDeviceData,
        channel_name: &str,
        lcd_settings: &LcdSettings,
    ) -> Result<()> {
        // We set several settings at once for lcd/screen settings
        if let Some(brightness) = lcd_settings.brightness {
            if let Err(err) = self
                .send_screen_request(
                    &device_data.type_index,
                    &device_data.uid,
                    channel_name,
                    "brightness",
                    Some(brightness.to_string()), // liquidctl handles conversion to int
                )
                .await
            {
                // we don't abort if there are brightness or orientation setting errors
                warn!("Error setting lcd/screen brightness {brightness} | {err}.");
            }
        }
        if let Some(orientation) = lcd_settings.orientation {
            if let Err(err) = self
                .send_screen_request(
                    &device_data.type_index,
                    &device_data.uid,
                    channel_name,
                    "orientation",
                    Some(orientation.to_string()), // liquidctl handles conversion to int
                )
                .await
            {
                // we don't abort if there are brightness or orientation setting errors
                warn!("Error setting lcd/screen orientation {orientation} | {err}.");
            }
        }
        if lcd_settings.mode == "image" {
            if let Some(image_file) = &lcd_settings.image_file_processed {
                let mode = if image_file.contains(".gif") {
                    // tmp image is pre-processed
                    "gif".to_string()
                } else {
                    "static".to_string()
                };
                self.send_screen_request(
                    &device_data.type_index,
                    &device_data.uid,
                    channel_name,
                    &mode,
                    Some(image_file.clone()),
                )
                .await
                .map_err(|err| anyhow!("Setting lcd/screen 'image/gif' - {err}"))?;
            }
        } else if lcd_settings.mode == "liquid" {
            self.send_screen_request(
                &device_data.type_index,
                &device_data.uid,
                channel_name,
                &lcd_settings.mode,
                None,
            )
            .await
            .map_err(|err| anyhow!("Setting lcd/screen 'liquid' mode - {err}"))?;
        }
        Ok(())
    }

    async fn send_screen_request(
        &self,
        type_index: &u8,
        uid: &String,
        channel_name: &str,
        mode: &str,
        value: Option<String>,
    ) -> Result<()> {
        self.liqctld_client
            .put_screen(type_index, channel_name, mode, value)
            .await
            .map_err(|err| {
                anyhow!("Setting screen for LIQUIDCTL Device #{type_index}: {uid} - {err}")
            })
    }

    fn cache_device_data(&self, device_uid: &UID) -> Result<CachedDeviceData> {
        let device = self
            .devices
            .get(device_uid)
            .with_context(|| format!("Device UID not found! {device_uid}"))?
            .borrow();
        Ok(CachedDeviceData {
            type_index: device.type_index,
            uid: device.uid.clone(),
            driver_type: device
                .lc_info
                .as_ref()
                .expect("lc_info for LC Device should always be present")
                .driver_type
                .clone(),
        })
    }

    #[allow(dead_code)]
    /// Resets any used device's LCD screen to its default.
    ///
    /// Due to issue quickly mentioned
    /// [here:](https://github.com/liquidctl/liquidctl/issues/631#issuecomment-1826568352)
    /// setting the LCD to the default 'liquid' mode is ill-advised for newer 2023+ Krakens
    async fn reset_lcd_to_default(&self) {
        for device_lock in self.devices.values() {
            if device_lock
                .borrow()
                .lc_info
                .as_ref()
                .expect("Liquidctl devices should always have lc_info")
                .driver_type
                != BaseDriver::KrakenZ3
            {
                continue;
            }
            let device_uid = device_lock.borrow().uid.clone();
            if let Ok(device_settings) = self.config.get_device_settings(&device_uid) {
                if device_settings
                    .iter()
                    .any(|setting| setting.lcd.is_some())
                    .not()
                {
                    continue;
                }
                let lcd_settings = LcdSettings {
                    mode: "liquid".to_string(),
                    brightness: None,
                    orientation: None,
                    image_file_processed: None,
                    carousel: None,
                    colors: Vec::new(),
                    temp_source: None,
                };
                if let Ok(cached_device_data) = self.cache_device_data(&device_uid) {
                    if let Err(err) = self
                        .set_screen(&cached_device_data, "lcd", &lcd_settings)
                        .await
                    {
                        error!("Error setting LCD screen to default upon shutdown: {err}");
                    };
                }
            }
        }
    }

    /// The function initializes the status history of all devices with their current status.
    /// This is to be called on startup only.
    pub fn initialize_all_device_status_histories_with_current_status(&self) -> Result<()> {
        let poll_rate = self.config.get_settings()?.poll_rate;
        for device_lock in self.devices.values() {
            let recent_status = device_lock.borrow().status_current().unwrap();
            device_lock
                .borrow_mut()
                .initialize_status_history_with(recent_status, poll_rate);
        }
        Ok(())
    }
}

#[async_trait(?Send)]
impl Repository for LiquidctlRepo {
    fn device_type(&self) -> DeviceType {
        DeviceType::Liquidctl
    }

    async fn initialize_devices(&mut self) -> Result<()> {
        debug!("Starting Device Initialization");
        let start_initialization = Instant::now();
        self.call_initialize_concurrently().await;
        let mut init_devices = HashMap::new();
        for (uid, device) in &self.devices {
            init_devices.insert(uid.clone(), device.borrow().clone());
        }
        if log::max_level() == log::LevelFilter::Debug {
            info!("Initialized Liquidctl Devices: {init_devices:?}");
        } else {
            let device_map: HashMap<_, _> = init_devices
                .iter()
                .map(|d| {
                    (
                        d.1.name.clone(),
                        HashMap::from([
                            (
                                "driver name",
                                vec![d.1.info.driver_info.name.clone().unwrap_or_default()],
                            ),
                            (
                                "driver version",
                                vec![d.1.info.driver_info.version.clone().unwrap_or_default()],
                            ),
                            ("locations", d.1.info.driver_info.locations.clone()),
                        ]),
                    )
                })
                .collect();
            info!(
                "Initialized Liquidctl Devices: {}",
                serde_json::to_string(&device_map).unwrap_or_default()
            );
        }
        trace!(
            "Time taken to initialize all LIQUIDCTL devices: {:?}",
            start_initialization.elapsed()
        );
        debug!("LIQUIDCTL Repository initialized");
        Ok(())
    }

    async fn devices(&self) -> DeviceList {
        self.devices.values().cloned().collect()
    }

    async fn preload_statuses(self: Rc<Self>) {
        let start_update = Instant::now();
        moro_local::async_scope!(|scope| {
            for device_lock in self.devices.values() {
                let device_id = device_lock.borrow().type_index;
                let self = Rc::clone(&self);
                scope.spawn(async move {
                    match self.call_status(&device_id).await {
                        Ok(status) => {
                            self.preloaded_statuses
                                .borrow_mut()
                                .insert(device_id, status);
                        }
                        // this leaves the previous status in the map as backup for temporary issues
                        Err(err) => {
                            error!("Error getting status from device #{device_id}: {err}");
                        }
                    }
                });
            }
        })
        .await;
        trace!(
            "STATUS PRELOAD Time taken for all LIQUIDCTL devices: {:?}",
            start_update.elapsed()
        );
    }

    async fn update_statuses(&self) -> Result<()> {
        for device_lock in self.devices.values() {
            let status = {
                let device = device_lock.borrow();
                let preloaded_statuses = self.preloaded_statuses.borrow();
                let lc_status = preloaded_statuses.get(&device.type_index);
                if lc_status.is_none() {
                    error!(
                        "There is no status preloaded for this device: {}",
                        device.uid
                    );
                    continue;
                }
                let status = self.map_status(
                    &device
                        .lc_info
                        .as_ref()
                        .expect("Should always be present for LC devices")
                        .driver_type,
                    &device.uid,
                    lc_status.unwrap(),
                    device.type_index,
                );
                trace!("Device: {} status updated: {:?}", device.name, status);
                status
            };
            device_lock.borrow_mut().set_status(status);
        }
        Ok(())
    }

    async fn shutdown(&self) -> Result<()> {
        if self.liqctld_client.is_connected() {
            // Due to issue quickly mentioned here:
            // https://github.com/liquidctl/liquidctl/issues/631#issuecomment-1826568352
            // - setting the LCD to the default 'liquid' mode is ill-advised for newer 2023+ Krakens
            // self.reset_lcd_to_default().await;
            self.liqctld_client.post_quit().await?;
            self.liqctld_client.shutdown();
        }
        info!("LIQUIDCTL Repository Shutdown");
        Ok(())
    }

    /// On LiquidCtl devices, reset basically does nothing with the device itself.
    /// All internal CoolerControl processes for this device channel are reset though.
    async fn apply_setting_reset(&self, _: &UID, _: &str) -> Result<()> {
        Ok(())
    }

    /// liquidctl drivers handle this themselves, so we don't need to do anything.
    async fn apply_setting_manual_control(
        &self,
        _device_uid: &UID,
        _channel_name: &str,
    ) -> Result<()> {
        Ok(())
    }

    async fn apply_setting_speed_fixed(
        &self,
        device_uid: &UID,
        channel_name: &str,
        speed_fixed: u8,
    ) -> Result<()> {
        let cached_device_data = self.cache_device_data(device_uid)?;
        debug!(
            "Applying LiquidCtl device: {} channel: {}; Fixed Speed: {}",
            device_uid, channel_name, speed_fixed
        );
        self.set_fixed_speed(&cached_device_data, channel_name, speed_fixed)
            .await
            .map_err(|err| {
                anyhow!(
                    "Error on {}:{channel_name} for duty {speed_fixed} - {err}",
                    cached_device_data.driver_type
                )
            })
    }

    async fn apply_setting_speed_profile(
        &self,
        device_uid: &UID,
        channel_name: &str,
        temp_source: &TempSource,
        speed_profile: &[(f64, u8)],
    ) -> Result<()> {
        debug!(
            "Applying LiquidCtl device: {} channel: {}; Speed Profile: {:?}",
            device_uid, channel_name, speed_profile
        );
        let cached_device_data = self.cache_device_data(device_uid)?;
        self.set_speed_profile(
            &cached_device_data,
            channel_name,
            temp_source,
            speed_profile,
        )
        .await
    }

    async fn apply_setting_lighting(
        &self,
        device_uid: &UID,
        channel_name: &str,
        lighting: &LightingSettings,
    ) -> Result<()> {
        debug!(
            "Applying LiquidCtl device: {} channel: {}; Lighting: {:?}",
            device_uid, channel_name, lighting
        );
        let cached_device_data = self.cache_device_data(device_uid)?;
        self.set_color(&cached_device_data, channel_name, lighting)
            .await
    }

    async fn apply_setting_lcd(
        &self,
        device_uid: &UID,
        channel_name: &str,
        lcd: &LcdSettings,
    ) -> Result<()> {
        debug!(
            "Applying LiquidCtl device: {} channel: {}; LCD: {:?}",
            device_uid, channel_name, lcd
        );
        let cached_device_data = self.cache_device_data(device_uid)?;
        self.set_screen(&cached_device_data, channel_name, lcd)
            .await
    }

    async fn apply_setting_pwm_mode(&self, _: &UID, _: &str, _: u8) -> Result<()> {
        Err(anyhow!(
            "Applying PWM Modes are not supported for LiquidCtl devices"
        ))
    }

    async fn reinitialize_devices(&self) {
        let no_init = match self.config.get_settings() {
            Ok(settings) => settings.no_init,
            Err(err) => {
                error!("Error reading settings: {err}");
                false
            }
        };
        if !no_init {
            self.call_reinitialize_concurrently().await;
        }
    }
}

#[derive(Debug)]
struct CachedDeviceData {
    type_index: u8,
    uid: UID,
    driver_type: BaseDriver,
}

#[derive(Debug)]
struct DeviceIdMetadata {
    serial_number: String,
    name: String,
    device_index: TypeIndex,
}

/// This function checks for duplicate liquidctl unique identifiers, and if found, goes through
/// a step by step process to find the most useful unique identifier.
///
/// Useful identifiers are those that persist across system device changes, such as device
/// plugin oder, device adding & removal, etc.
fn get_unique_identifiers(devices_response: &[DeviceResponse]) -> HashMap<TypeIndex, String> {
    let mut unique_device_identifiers = HashMap::new();
    let mut unique_identifier_metadata = HashMap::new();
    for device_response in devices_response {
        let serial_number = device_response
            .serial_number
            .clone()
            .unwrap_or(String::new());
        unique_identifier_metadata.insert(
            device_response.id,
            DeviceIdMetadata {
                serial_number,
                name: device_response.description.clone(),
                device_index: device_response.id,
            },
        );
    }

    let non_unique_serials = find_duplicate_serial_numbers(&unique_identifier_metadata);

    let non_unique_names = find_duplicate_names(&non_unique_serials);

    for id_metadata in unique_identifier_metadata.values() {
        let device_index = id_metadata.device_index;
        let unique_identifier = if non_unique_names.contains_key(&device_index) {
            format!("{}{}", id_metadata.name, id_metadata.device_index)
        } else if non_unique_serials.contains_key(&device_index) {
            format!("{}{}", id_metadata.serial_number, id_metadata.name)
        } else {
            id_metadata.serial_number.clone()
        };
        unique_device_identifiers.insert(device_index, unique_identifier);
    }

    unique_device_identifiers
}

fn find_duplicate_serial_numbers(
    unique_identifier_metadata: &HashMap<u8, DeviceIdMetadata>,
) -> HashMap<TypeIndex, &DeviceIdMetadata> {
    let mut serials = HashSet::new();
    let mut serial_map: HashMap<String, &DeviceIdMetadata> = HashMap::new();
    let mut non_unique_serials: HashMap<TypeIndex, &DeviceIdMetadata> = HashMap::new();
    for id_metadata in unique_identifier_metadata.values() {
        if serials.contains(&id_metadata.serial_number) {
            non_unique_serials.insert(id_metadata.device_index, id_metadata);
            if let Some(existing_serial_device_data) = serial_map.get(&id_metadata.serial_number) {
                non_unique_serials.insert(
                    existing_serial_device_data.device_index,
                    existing_serial_device_data.to_owned(),
                );
            }
        } else {
            serials.insert(id_metadata.serial_number.clone());
            serial_map.insert(id_metadata.serial_number.clone(), id_metadata.to_owned());
        }
    }
    non_unique_serials
}

fn find_duplicate_names<'a>(
    non_unique_serials: &HashMap<TypeIndex, &'a DeviceIdMetadata>,
) -> HashMap<TypeIndex, &'a DeviceIdMetadata> {
    let mut names = HashSet::new();
    let mut name_map: HashMap<String, &DeviceIdMetadata> = HashMap::new();
    let mut non_unique_names: HashMap<TypeIndex, &DeviceIdMetadata> = HashMap::new();
    for id_metadata in non_unique_serials.values() {
        if names.contains(&id_metadata.name) {
            non_unique_names.insert(id_metadata.device_index, id_metadata.to_owned());
            if let Some(existing_device_data) = name_map.get(&id_metadata.name) {
                non_unique_names.insert(
                    existing_device_data.device_index,
                    existing_device_data.to_owned(),
                );
            }
        } else {
            names.insert(id_metadata.name.clone());
            name_map.insert(id_metadata.name.clone(), id_metadata.to_owned());
        }
    }
    non_unique_names
}

/// Tests
#[cfg(test)]
mod tests {
    use super::*;
    use crate::repositories::liquidctl::liqctld_client::DeviceProperties;

    const DEV_PROPS: DeviceProperties = DeviceProperties {
        speed_channels: Vec::new(),
        color_channels: Vec::new(),
        supports_cooling: None,
        supports_cooling_profiles: None,
        supports_lighting: None,
        led_count: None,
        lcd_resolution: None,
    };

    #[test]
    fn test_no_devices() {
        let devices_response = vec![];
        let returned_identifiers = get_unique_identifiers(&devices_response);
        assert!(returned_identifiers.is_empty());
    }

    #[test]
    fn test_all_serials_unique() {
        let devices_response = vec![
            DeviceResponse {
                id: 1,
                description: "3".to_string(),
                device_type: "DeviceType".to_string(),
                serial_number: Some("serial1".to_string()),
                properties: DEV_PROPS.clone(),
                liquidctl_version: None,
                hid_address: None,
                hwmon_address: None,
            },
            DeviceResponse {
                id: 2,
                description: "3".to_string(),
                device_type: "DeviceType".to_string(),
                serial_number: Some("serial2".to_string()),
                properties: DEV_PROPS.clone(),
                liquidctl_version: None,
                hid_address: None,
                hwmon_address: None,
            },
        ];
        let returned_identifiers = get_unique_identifiers(&devices_response);
        assert_eq!(returned_identifiers.len(), 2);
        assert_eq!(returned_identifiers.get(&1), Some(&"serial1".to_string()));
        assert_eq!(returned_identifiers.get(&2), Some(&"serial2".to_string()));
    }

    #[test]
    fn test_duplicate_serial_unique_names() {
        let devices_response = vec![
            DeviceResponse {
                id: 1,
                description: "name1".to_string(),
                device_type: "DeviceType".to_string(),
                serial_number: Some("serial".to_string()),
                properties: DEV_PROPS.clone(),
                liquidctl_version: None,
                hid_address: None,
                hwmon_address: None,
            },
            DeviceResponse {
                id: 2,
                description: "name2".to_string(),
                device_type: "DeviceType".to_string(),
                serial_number: Some("serial".to_string()),
                properties: DEV_PROPS.clone(),
                liquidctl_version: None,
                hid_address: None,
                hwmon_address: None,
            },
        ];
        let returned_identifiers = get_unique_identifiers(&devices_response);
        assert_eq!(returned_identifiers.len(), 2);
        assert_eq!(
            returned_identifiers.get(&1),
            Some(&"serialname1".to_string())
        );
        assert_eq!(
            returned_identifiers.get(&2),
            Some(&"serialname2".to_string())
        );
    }

    #[test]
    fn test_duplicate_serial_duplicate_names() {
        let devices_response = vec![
            DeviceResponse {
                id: 1,
                description: "name".to_string(),
                device_type: "DeviceType".to_string(),
                serial_number: Some("serial".to_string()),
                properties: DEV_PROPS.clone(),
                liquidctl_version: None,
                hid_address: None,
                hwmon_address: None,
            },
            DeviceResponse {
                id: 2,
                description: "name".to_string(),
                device_type: "DeviceType".to_string(),
                serial_number: Some("serial".to_string()),
                properties: DEV_PROPS.clone(),
                liquidctl_version: None,
                hid_address: None,
                hwmon_address: None,
            },
        ];
        let returned_identifiers = get_unique_identifiers(&devices_response);
        assert_eq!(returned_identifiers.len(), 2);
        assert_eq!(returned_identifiers.get(&1), Some(&"name1".to_string()));
        assert_eq!(returned_identifiers.get(&2), Some(&"name2".to_string()));
    }

    #[test]
    fn test_mix_of_duplicates() {
        let devices_response = vec![
            DeviceResponse {
                id: 1,
                description: "name1".to_string(),
                device_type: "DeviceType".to_string(),
                serial_number: Some("serial1".to_string()),
                properties: DEV_PROPS.clone(),
                liquidctl_version: None,
                hid_address: None,
                hwmon_address: None,
            },
            DeviceResponse {
                id: 2,
                description: "name".to_string(),
                device_type: "DeviceType".to_string(),
                serial_number: Some("serial".to_string()),
                properties: DEV_PROPS.clone(),
                liquidctl_version: None,
                hid_address: None,
                hwmon_address: None,
            },
            DeviceResponse {
                id: 3,
                description: "othername".to_string(),
                device_type: "DeviceType".to_string(),
                serial_number: Some("serial".to_string()),
                properties: DEV_PROPS.clone(),
                liquidctl_version: None,
                hid_address: None,
                hwmon_address: None,
            },
            DeviceResponse {
                id: 4,
                description: "name".to_string(),
                device_type: "DeviceType".to_string(),
                serial_number: Some("serial".to_string()),
                properties: DEV_PROPS.clone(),
                liquidctl_version: None,
                hid_address: None,
                hwmon_address: None,
            },
        ];
        let returned_identifiers = get_unique_identifiers(&devices_response);
        assert_eq!(returned_identifiers.len(), 4);
        assert_eq!(returned_identifiers.get(&1), Some(&"serial1".to_string()));
        assert_eq!(returned_identifiers.get(&2), Some(&"name2".to_string()));
        assert_eq!(
            returned_identifiers.get(&3),
            Some(&"serialothername".to_string())
        );
        assert_eq!(returned_identifiers.get(&4), Some(&"name4".to_string()));
    }
<<<<<<< HEAD
}

#[derive(Debug, Clone, Display, Error, PartialEq)]
pub enum InitError {
    #[display("Liquidctl Integration is Disabled")]
    Disabled,

    #[display("Connection Error: {msg}")]
    Connection { msg: String },

    #[display("Python environment Error: {msg}")]
    Env { msg: String },
=======
>>>>>>> fe09ae7d
}<|MERGE_RESOLUTION|>--- conflicted
+++ resolved
@@ -23,9 +23,6 @@
 use std::rc::Rc;
 use std::str::FromStr;
 use std::string::ToString;
-<<<<<<< HEAD
-use std::time::{Duration, Instant};
-=======
 use std::time::Instant;
 
 use anyhow::{anyhow, Context, Result};
@@ -34,7 +31,6 @@
 use heck::ToTitleCase;
 use log::{debug, error, info, trace, warn};
 use regex::Regex;
->>>>>>> fe09ae7d
 
 use crate::config::Config;
 use crate::device::{ChannelName, DeviceType, DeviceUID, LcInfo, Status, TempInfo, TypeIndex, UID};
@@ -75,9 +71,6 @@
             .get_settings()
             .is_ok_and(|settings| settings.liquidctl_integration.not())
         {
-<<<<<<< HEAD
-            return Err(InitError::Disabled.into());
-=======
             let _: Result<()> = async {
                 // attempt to quickly shut down the liqctld service if it happens to be running.
                 let liqctld_client = LiqctldClient::new(1).await?;
@@ -87,7 +80,6 @@
             }
             .await;
             return Err(InitError::LiqctldDisabled.into());
->>>>>>> fe09ae7d
         }
         if let Err(err) = tokio::task::spawn_blocking(liqctld_service::verify_env).await? {
             let msg = format!(
@@ -1205,19 +1197,4 @@
         );
         assert_eq!(returned_identifiers.get(&4), Some(&"name4".to_string()));
     }
-<<<<<<< HEAD
-}
-
-#[derive(Debug, Clone, Display, Error, PartialEq)]
-pub enum InitError {
-    #[display("Liquidctl Integration is Disabled")]
-    Disabled,
-
-    #[display("Connection Error: {msg}")]
-    Connection { msg: String },
-
-    #[display("Python environment Error: {msg}")]
-    Env { msg: String },
-=======
->>>>>>> fe09ae7d
 }