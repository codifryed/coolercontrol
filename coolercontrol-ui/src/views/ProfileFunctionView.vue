--- conflicted
+++ resolved
@@ -107,20 +107,16 @@
 }
 const getProfileDetails = (profile: Profile): string => {
     if (profile.p_type === ProfileType.Graph && profile.temp_source != null) {
-<<<<<<< HEAD
-        return `${profile.temp_source.temp_name}`
-    } else if (profile.p_type === ProfileType.Mix && profile.member_profile_uids.length > 0) {
-        return profile.member_profile_uids
-            .map((mp) => settingsStore.profiles.find((p) => p.uid === mp)?.name)
-            .join(', ')
-=======
         return (
             settingsStore.allUIDeviceSettings
                 .get(profile.temp_source.device_uid)
                 ?.sensorsAndChannels.get(profile.temp_source.temp_name)?.name ??
             `${profile.temp_source.temp_name}`
         )
->>>>>>> 24790a98
+    } else if (profile.p_type === ProfileType.Mix && profile.member_profile_uids.length > 0) {
+        return profile.member_profile_uids
+            .map((mp) => settingsStore.profiles.find((p) => p.uid === mp)?.name)
+            .join(', ')
     } else {
         return ''
     }
