/*
 * CoolerControl - monitor and control your cooling and other devices
 * Copyright (c) 2021-2024  Guy Boldon and contributors
 *
 * This program is free software: you can redistribute it and/or modify
 * it under the terms of the GNU General Public License as published by
 * the Free Software Foundation, either version 3 of the License, or
 * (at your option) any later version.
 *
 * This program is distributed in the hope that it will be useful,
 * but WITHOUT ANY WARRANTY; without even the implied warranty of
 * MERCHANTABILITY or FITNESS FOR A PARTICULAR PURPOSE.  See the
 * GNU General Public License for more details.
 *
 * You should have received a copy of the GNU General Public License
 * along with this program.  If not, see <https://www.gnu.org/licenses/>.
 */

import { fileURLToPath, URL } from 'node:url'
import { defineConfig } from 'vite'
import vue from '@vitejs/plugin-vue'
import svgLoader from 'vite-svg-loader'
import loadVersion from 'vite-plugin-package-version'

// https://vitejs.dev/config/

export default defineConfig({
    base: '/',
    plugins: [vue(), svgLoader(), loadVersion()],
    resolve: {
        alias: {
            '@': fileURLToPath(new URL('./src', import.meta.url)),
        },
    },
    build: {
        minify: 'esbuild',
        cssMinify: 'esbuild',
        assetsInlineLimit: 10_240_000,
        cssCodeSplit: false,
        chunkSizeWarningLimit: 2_000,
    },
    css: {
        preprocessorOptions: {
            scss: {
<<<<<<< HEAD
                api: 'modern-compiler', // or "modern"
=======
                api: 'modern-compiler',
                // This is temporary and lots of changes are happening for CC 2.0
                silenceDeprecations: ['global-builtin', 'import'],
>>>>>>> 55fdf3dd
            },
        },
    },
})<|MERGE_RESOLUTION|>--- conflicted
+++ resolved
@@ -42,13 +42,9 @@
     css: {
         preprocessorOptions: {
             scss: {
-<<<<<<< HEAD
-                api: 'modern-compiler', // or "modern"
-=======
                 api: 'modern-compiler',
                 // This is temporary and lots of changes are happening for CC 2.0
                 silenceDeprecations: ['global-builtin', 'import'],
->>>>>>> 55fdf3dd
             },
         },
     },
