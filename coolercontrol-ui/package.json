{
<<<<<<< HEAD
  "name" : "coolercontrol",
  "version" : "0.18.0",
  "private" : true,
  "scripts" : {
    "dev" : "vite",
    "build" : "run-p type-check build-only",
    "preview" : "vite preview",
    "test:unit" : "vitest",
    "test" : "run-s type-check test:unit",
    "build-only" : "vite build",
    "type-check" : "vue-tsc --noEmit -p tsconfig.vitest.json --composite false"
  },
  "dependencies" : {
    "axios" : "^1.5.0",
    "axios-retry" : "^3.7.0",
    "class-transformer" : "^0.5.1",
    "d3-scale" : "^4.0.2",
    "d3-scale-chromatic" : "^3.0.0",
    "echarts" : "^5.4.3",
    "pinia" : "^2.1.6",
    "primeflex" : "^3.3.1",
    "primeicons" : "^6.0.1",
    "primevue" : "^3.34.1",
    "reflect-metadata" : "^0.1.13",
    "typescript-collections" : "^1.3.3",
    "uplot" : "^1.6.25",
    "vite-plugin-package-version" : "^1.0.2",
    "vue" : "^3.3.4",
    "vue-echarts" : "^6.6.1",
    "vue-router" : "^4.2.0",
    "element-plus" : "^2.3.14",
    "@mdi/js" : "^7.3.67",
    "@jamescoyle/vue-icon" : "^0.1.2",
    "uuid" : "^9.0.1",
    "@types/uuid" : "^9.0.5",
    "ts-enum-util" : "^4.0.2",
    "@tauri-apps/api" : "^1.5.1"
  },
  "devDependencies" : {
    "@tsconfig/node18" : "^18.2.2",
    "@types/d3" : "^7.4.1",
    "@types/jsdom" : "^21.1.3",
    "@types/node" : "^20.7.1",
    "@vitejs/plugin-vue" : "^4.3.4",
    "@vue/test-utils" : "^2.4.1",
    "@vue/tsconfig" : "^0.4.0",
    "jsdom" : "^22.1.0",
    "npm-run-all" : "^4.1.5",
    "sass" : "^1.68.0",
    "typescript" : "^5.2.2",
    "vite" : "^5.0.2",
    "vite-svg-loader" : "^5.1.0",
    "vitest" : "^0.34.6",
    "vue-tsc" : "^1.8.11"
=======
  "name": "coolercontrol",
  "version": "0.18.0",
  "private": true,
  "scripts": {
    "dev": "vite",
    "build": "run-p type-check build-only",
    "preview": "vite preview",
    "test:unit": "vitest",
    "build-only": "vite build",
    "type-check": "vue-tsc --noEmit --composite false"
  },
  "dependencies": {
    "axios": "^1.6.2",
    "axios-retry": "^4.0.0",
    "class-transformer": "^0.5.1",
    "d3-scale": "^4.0.2",
    "d3-scale-chromatic": "^3.0.0",
    "echarts": "^5.4.3",
    "pinia": "^2.1.7",
    "primeflex": "^3.3.1",
    "primeicons": "^6.0.1",
    "primevue": "^3.45.0",
    "reflect-metadata": "^0.2.1",
    "uplot": "^1.6.27",
    "vite-plugin-package-version": "^1.1.0",
    "vue": "^3.3.13",
    "vue-echarts": "^6.6.5",
    "vue-router": "^4.2.5",
    "element-plus": "^2.4.4",
    "@mdi/js": "^7.3.67",
    "@jamescoyle/vue-icon": "^0.1.2",
    "uuid": "^9.0.1",
    "@types/uuid": "^9.0.7",
    "ts-enum-util": "^4.0.2",
    "@tauri-apps/api": "^1.5.3"
  },
  "devDependencies": {
    "@tsconfig/node18": "^18.2.2",
    "@types/d3": "^7.4.3",
    "@types/jsdom": "^21.1.6",
    "@types/node": "^20.10.5",
    "@vitejs/plugin-vue": "^5.0.0",
    "@vue/test-utils": "^2.4.3",
    "@vue/tsconfig": "^0.5.1",
    "jsdom": "^23.0.1",
    "npm-run-all": "^4.1.5",
    "sass": "^1.69.5",
    "typescript": "^5.3.3",
    "vite": "^5.0.10",
    "vite-svg-loader": "^5.1.0",
    "vitest": "^1.1.0",
    "vue-tsc": "^1.8.26"
>>>>>>> 7f137e0f
  }
}<|MERGE_RESOLUTION|>--- conflicted
+++ resolved
@@ -1,60 +1,4 @@
 {
-<<<<<<< HEAD
-  "name" : "coolercontrol",
-  "version" : "0.18.0",
-  "private" : true,
-  "scripts" : {
-    "dev" : "vite",
-    "build" : "run-p type-check build-only",
-    "preview" : "vite preview",
-    "test:unit" : "vitest",
-    "test" : "run-s type-check test:unit",
-    "build-only" : "vite build",
-    "type-check" : "vue-tsc --noEmit -p tsconfig.vitest.json --composite false"
-  },
-  "dependencies" : {
-    "axios" : "^1.5.0",
-    "axios-retry" : "^3.7.0",
-    "class-transformer" : "^0.5.1",
-    "d3-scale" : "^4.0.2",
-    "d3-scale-chromatic" : "^3.0.0",
-    "echarts" : "^5.4.3",
-    "pinia" : "^2.1.6",
-    "primeflex" : "^3.3.1",
-    "primeicons" : "^6.0.1",
-    "primevue" : "^3.34.1",
-    "reflect-metadata" : "^0.1.13",
-    "typescript-collections" : "^1.3.3",
-    "uplot" : "^1.6.25",
-    "vite-plugin-package-version" : "^1.0.2",
-    "vue" : "^3.3.4",
-    "vue-echarts" : "^6.6.1",
-    "vue-router" : "^4.2.0",
-    "element-plus" : "^2.3.14",
-    "@mdi/js" : "^7.3.67",
-    "@jamescoyle/vue-icon" : "^0.1.2",
-    "uuid" : "^9.0.1",
-    "@types/uuid" : "^9.0.5",
-    "ts-enum-util" : "^4.0.2",
-    "@tauri-apps/api" : "^1.5.1"
-  },
-  "devDependencies" : {
-    "@tsconfig/node18" : "^18.2.2",
-    "@types/d3" : "^7.4.1",
-    "@types/jsdom" : "^21.1.3",
-    "@types/node" : "^20.7.1",
-    "@vitejs/plugin-vue" : "^4.3.4",
-    "@vue/test-utils" : "^2.4.1",
-    "@vue/tsconfig" : "^0.4.0",
-    "jsdom" : "^22.1.0",
-    "npm-run-all" : "^4.1.5",
-    "sass" : "^1.68.0",
-    "typescript" : "^5.2.2",
-    "vite" : "^5.0.2",
-    "vite-svg-loader" : "^5.1.0",
-    "vitest" : "^0.34.6",
-    "vue-tsc" : "^1.8.11"
-=======
   "name": "coolercontrol",
   "version": "0.18.0",
   "private": true,
@@ -63,6 +7,7 @@
     "build": "run-p type-check build-only",
     "preview": "vite preview",
     "test:unit": "vitest",
+    "test" : "run-s type-check test:unit",
     "build-only": "vite build",
     "type-check": "vue-tsc --noEmit --composite false"
   },
@@ -107,6 +52,5 @@
     "vite-svg-loader": "^5.1.0",
     "vitest": "^1.1.0",
     "vue-tsc": "^1.8.26"
->>>>>>> 7f137e0f
   }
 }