FROM fedora:38

MAINTAINER codifryed

# Use C.UTF-8 locale to avoid issues with ASCII encoding
ENV LC_ALL C.UTF-8
ENV LANG C.UTF-8
ENV CI true
ENV PYTHONFAULTHANDLER=1 \
    PYTHONUNBUFFERED=1 \
    # pip
    PIP_NO_CACHE_DIR=off \
    PIP_DISABLE_PIP_VERSION_CHECK=on \
<<<<<<< HEAD
    PIP_DEFAULT_TIMEOUT=100
=======
    PIP_DEFAULT_TIMEOUT=100 \
    # poetry
    POETRY_NO_INTERACTION=1 \
    POETRY_HOME="/opt/poetry" \
    POETRY_VERSION=1.5.1
ENV PATH="/root/.local/bin:$POETRY_HOME/bin:$PATH"
ENV RUSTUP_HOME=/usr/local/rustup \
    CARGO_HOME=/usr/local/cargo \
    PATH=/usr/local/cargo/bin:$PATH \
    RUST_VERSION=1.71.0 \
    LD_LIBRARY_PATH=/usr/local/lib
ENV NODE_MAJOR=18
>>>>>>> 239c0b91

RUN dnf install -y \
    # basic packages
    file gcc make man sudo tar \
    # standard build deps
    curl wget openssl-devel bzip2-devel libffi-devel zlib-devel \
    dbus \
    # for standard appstream checks
    desktop-file-utils appstream \
<<<<<<< HEAD
    # tauri:
    webkit2gtk4.0-devel \
    libappindicator-gtk3-devel \
    librsvg2-devel \
=======
    # need base usb package for liquidctl
    libusbx \
    # Qt testing deps
    mesa-libGL-devel \
    fontconfig \
    libxkbcommon-x11 \
    # rust daemon deps
    #openssl-devel \
    # tauri:
    webkit2gtk4.0-devel \
    openssl-devel \
    # already above curl \
    # already above wget \
    # already above file \
    libappindicator-gtk3-devel \
    librsvg2-devel \
    # also the below C Development Tools - already here
>>>>>>> 239c0b91
    && \
    dnf groupinstall "C Development Tools and Libraries" -y && \
    # rpm building deps
    dnf install -y rpmdevtools dnf-plugins-core \
    systemd-rpm-macros libappstream-glib cargo-rpm-macros && \
    rpmdev-setuptree && \
    # build dependencies (to help speed up the build process) \
    dnf install -y python3-devel python3-wheel python3-liquidctl python3-setproctitle python3-fastapi python3-uvicorn \
    nodejs \
    npm && \
    # cleanup
    dnf clean all && \
  	rm -rf /var/cache/yum

<<<<<<< HEAD
# CI: for our conversion to gitlib junit test results
RUN cargo install cargo2junit
=======
# python 3.11.4
RUN wget https://www.python.org/ftp/python/3.11.4/Python-3.11.4.tgz && \
    tar -xf Python-3.11.*.tgz && \
    cd Python-3.11.*/ && \
    ./configure --enable-optimizations && \
    make -j$(nproc) && \
    make install && \
    python3.11 --version

# poetry
RUN curl -sSL --output /tmp/install-poetry.py https://install.python-poetry.org && \
    python3.11 /tmp/install-poetry.py

# rust toolchain
RUN curl https://sh.rustup.rs -sSf | sh -s -- -y --no-modify-path --profile minimal --default-toolchain $RUST_VERSION && \
    chmod -R a+w $RUSTUP_HOME $CARGO_HOME

# for our conversion to gitlib junit test results
RUN cargo install cargo2junit

RUN curl -SLO https://rpm.nodesource.com/nsolid_setup_rpm.sh && \
    chmod 500 nsolid_setup_rpm.sh && \
    ./nsolid_setup_rpm.sh $NODE_MAJOR && \
    yum install nodejs -y --setopt=nodesource-nodejs.module_hotfixes=1 \
>>>>>>> 239c0b91
<|MERGE_RESOLUTION|>--- conflicted
+++ resolved
@@ -11,22 +11,13 @@
     # pip
     PIP_NO_CACHE_DIR=off \
     PIP_DISABLE_PIP_VERSION_CHECK=on \
-<<<<<<< HEAD
     PIP_DEFAULT_TIMEOUT=100
-=======
-    PIP_DEFAULT_TIMEOUT=100 \
-    # poetry
-    POETRY_NO_INTERACTION=1 \
-    POETRY_HOME="/opt/poetry" \
-    POETRY_VERSION=1.5.1
-ENV PATH="/root/.local/bin:$POETRY_HOME/bin:$PATH"
 ENV RUSTUP_HOME=/usr/local/rustup \
     CARGO_HOME=/usr/local/cargo \
     PATH=/usr/local/cargo/bin:$PATH \
     RUST_VERSION=1.71.0 \
     LD_LIBRARY_PATH=/usr/local/lib
 ENV NODE_MAJOR=18
->>>>>>> 239c0b91
 
 RUN dnf install -y \
     # basic packages
@@ -36,30 +27,10 @@
     dbus \
     # for standard appstream checks
     desktop-file-utils appstream \
-<<<<<<< HEAD
     # tauri:
     webkit2gtk4.0-devel \
     libappindicator-gtk3-devel \
     librsvg2-devel \
-=======
-    # need base usb package for liquidctl
-    libusbx \
-    # Qt testing deps
-    mesa-libGL-devel \
-    fontconfig \
-    libxkbcommon-x11 \
-    # rust daemon deps
-    #openssl-devel \
-    # tauri:
-    webkit2gtk4.0-devel \
-    openssl-devel \
-    # already above curl \
-    # already above wget \
-    # already above file \
-    libappindicator-gtk3-devel \
-    librsvg2-devel \
-    # also the below C Development Tools - already here
->>>>>>> 239c0b91
     && \
     dnf groupinstall "C Development Tools and Libraries" -y && \
     # rpm building deps
@@ -74,32 +45,10 @@
     dnf clean all && \
   	rm -rf /var/cache/yum
 
-<<<<<<< HEAD
 # CI: for our conversion to gitlib junit test results
-RUN cargo install cargo2junit
-=======
-# python 3.11.4
-RUN wget https://www.python.org/ftp/python/3.11.4/Python-3.11.4.tgz && \
-    tar -xf Python-3.11.*.tgz && \
-    cd Python-3.11.*/ && \
-    ./configure --enable-optimizations && \
-    make -j$(nproc) && \
-    make install && \
-    python3.11 --version
-
-# poetry
-RUN curl -sSL --output /tmp/install-poetry.py https://install.python-poetry.org && \
-    python3.11 /tmp/install-poetry.py
-
-# rust toolchain
-RUN curl https://sh.rustup.rs -sSf | sh -s -- -y --no-modify-path --profile minimal --default-toolchain $RUST_VERSION && \
-    chmod -R a+w $RUSTUP_HOME $CARGO_HOME
-
-# for our conversion to gitlib junit test results
 RUN cargo install cargo2junit
 
 RUN curl -SLO https://rpm.nodesource.com/nsolid_setup_rpm.sh && \
     chmod 500 nsolid_setup_rpm.sh && \
     ./nsolid_setup_rpm.sh $NODE_MAJOR && \
-    yum install nodejs -y --setopt=nodesource-nodejs.module_hotfixes=1 \
->>>>>>> 239c0b91
+    yum install nodejs -y --setopt=nodesource-nodejs.module_hotfixes=1 \